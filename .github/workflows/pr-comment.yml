--- conflicted
+++ resolved
@@ -54,20 +54,13 @@
             const pull_head_sha = '${{github.event.workflow_run.head_sha}}';
             const pull_user_id = ${{github.event.sender.id}};
 
-<<<<<<< HEAD
+
             const {issue_number, old_body} = await (async () => {
-=======
-            const issue_number = await (async () => {
->>>>>>> 25ac384c
               const pulls = await github.rest.pulls.list({owner, repo});
               for await (const {data} of github.paginate.iterator(pulls)) {
                 for (const pull of data) {
                   if (pull.head.sha === pull_head_sha && pull.user.id === pull_user_id) {
-<<<<<<< HEAD
                     return {issue_number: pull.number, old_body: pull.body};
-=======
-                    return pull.number;
->>>>>>> 25ac384c
                   }
                 }
               }
@@ -99,8 +92,4 @@
             core.info("Review thread message body:", body);
 
               await upsertComment(owner, repo, issue_number,
-<<<<<<< HEAD
-                "nightly-link", old_body, body);
-=======
-                "nightly-link", body);
->>>>>>> 25ac384c
+                "nightly-link", old_body, body);