--- conflicted
+++ resolved
@@ -7,31 +7,6 @@
 // controller
 pros::Controller controller(pros::E_CONTROLLER_MASTER);
 
-<<<<<<< HEAD
-// drive motors
-pros::Motor lF(-8, pros::E_MOTOR_GEARSET_06); // left front motor. port 8, reversed
-pros::Motor lM(-20, pros::E_MOTOR_GEARSET_06); // left middle motor. port 20, reversed
-pros::Motor lB(19, pros::E_MOTOR_GEARSET_06); // left back motor. port 19
-pros::Motor rF(2, pros::E_MOTOR_GEARSET_06); // right front motor. port 2
-pros::Motor rM(11, pros::E_MOTOR_GEARSET_06); // right middle motor. port 11
-pros::Motor rB(-13, pros::E_MOTOR_GEARSET_06); // right back motor. port 13, reversed
-
-// motor groups
-pros::MotorGroup leftMotors({lF, lM, lB}); // left motor group
-pros::MotorGroup rightMotors({rF, rM, rB}); // right motor group
-
-// Inertial Sensor on port 11
-pros::Imu imu(12);
-
-// tracking wheels
-pros::Rotation horizontalEnc(4);
-// horizontal tracking wheel. 2.75" diameter, 3.7" offset, back of the robot
-lemlib::TrackingWheel horizontal(&horizontalEnc, lemlib::Omniwheel::NEW_275, -3.7);
-
-// drivetrain settings
-lemlib::Drivetrain drivetrain(&leftMotors, // left motor group
-                              &rightMotors, // right motor group
-=======
 // motor groups
 // left motors on ports 8, 20, and 19. Motors on ports 8 and 20 are reversed. Using blue gearbox
 auto leftMotors = lemlib::makeMotorGroup({-8, -20, 19}, pros::v5::MotorGears::blue);
@@ -47,18 +22,14 @@
 // drivetrain settings
 lemlib::Drivetrain drivetrain(leftMotors, // left motor group
                               rightMotors, // right motor group
->>>>>>> 64918c4b
                               10, // 10 inch track width
                               lemlib::Omniwheel::NEW_325, // using new 3.25" omnis
                               360, // drivetrain rpm is 360
                               2 // chase power is 2. If we had traction wheels, it would have been 8
 );
 
-<<<<<<< HEAD
-// lateral motion controller
-=======
+
 // linear motion controller
->>>>>>> 64918c4b
 lemlib::ControllerSettings linearController(10, // proportional gain (kP)
                                             30, // derivative gain (kD)
                                             1, // small error range, in inches
@@ -88,11 +59,8 @@
 );
 
 // create the chassis
-<<<<<<< HEAD
-lemlib::Chassis chassis(drivetrain, linearController, angularController, sensors);
-=======
 lemlib::Differential chassis(drivetrain, linearController, angularController, sensors);
->>>>>>> 64918c4b
+
 
 /**
  * Runs initialization code. This occurs as soon as the program is started.
@@ -108,19 +76,13 @@
     pros::Task screenTask([&]() {
         lemlib::Pose pose(0, 0, 0);
         while (true) {
-<<<<<<< HEAD
             // print robot location to the brain screen
             pros::lcd::print(0, "X: %f", chassis.getPose().x); // x
             pros::lcd::print(1, "Y: %f", chassis.getPose().y); // y
             pros::lcd::print(2, "Theta: %f", chassis.getPose().theta); // heading
             // log position telemetry
             lemlib::telemetrySink()->info("Chassis pose: {}", chassis.getPose());
-=======
-            pose = chassis.getPose();
-            pros::lcd::print(0, "X: %f", chassis.getPose().x); // x
-            pros::lcd::print(1, "Y: %f", chassis.getPose().y); // y
-            pros::lcd::print(2, "Theta: %f", chassis.getPose().theta); // heading
->>>>>>> 64918c4b
+
             // delay to save resources
             pros::delay(50);
         }
