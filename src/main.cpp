#include "main.h"
#include "lemlib/api.hpp"
#include "lemlib/logger/stdout.hpp"

// drive motors
pros::Motor lF(-8, pros::E_MOTOR_GEARSET_06); // left front motor. port 8, reversed
pros::Motor lM(-20, pros::E_MOTOR_GEARSET_06); // left middle motor. port 20, reversed
pros::Motor lB(19, pros::E_MOTOR_GEARSET_06); // left back motor. port 19
pros::Motor rF(2, pros::E_MOTOR_GEARSET_06); // right front motor. port 2
pros::Motor rM(11, pros::E_MOTOR_GEARSET_06); // right middle motor. port 11
pros::Motor rB(-13, pros::E_MOTOR_GEARSET_06); // right back motor. port 13, reversed

// motor groups
pros::MotorGroup leftMotors({lF, lM, lB}); // left motor group
pros::MotorGroup rightMotors({rF, rM, rB}); // right motor group

// Inertial Sensor on port 11
pros::Imu imu(12);

// vertical tracking wheel. Port 4, not reversed, 2.75" diameter, 3.7" offset, left of the robot center
lemlib::TrackingWheel vertical(4, lemlib::Omniwheel::NEW_275, -3.7);

// drivetrain
lemlib::Drivetrain_t drivetrain {&leftMotors, &rightMotors, 10, lemlib::Omniwheel::NEW_4, 300, 8};

// lateral motion controller
lemlib::ChassisController_t lateralController {10, 30, 1, 100, 3, 500, 20};

// angular motion controller
lemlib::ChassisController_t angularController {2, 10, 1, 100, 3, 500, 20};

// sensors for odometry
lemlib::OdomSensors_t sensors {&vertical, nullptr, nullptr, nullptr, &imu};

lemlib::Chassis chassis(drivetrain, lateralController, angularController, sensors);

/**
 * Runs initialization code. This occurs as soon as the program is started.
 *
 * All other competition modes are blocked by initialize; it is recommended
 * to keep execution time for this mode under a few seconds.
 */
void initialize() {
    pros::lcd::initialize();
<<<<<<< HEAD
    chassis.initialize(); // calibrate sensors
=======
    chassis.calibrate(); // calibrate sensors
>>>>>>> 3effad7b

    // the default rate is 50. however, if you need to change the rate, you
    // can do the following.
    // lemlib::bufferedStdout().setRate(...);

    // for more information on how the formatting for the loggers
    // works, refer to the fmtlib docs

    // print odom values to the brain
    pros::Task screenTask([=]() {
        while (true) {
            pros::lcd::print(0, "X: %f", chassis.getPose().x);
            pros::lcd::print(1, "Y: %f", chassis.getPose().y);
            pros::lcd::print(2, "Theta: %f", chassis.getPose().theta);
<<<<<<< HEAD
            pros::delay(10);
=======
            lemlib::telemetrySink()->info("Chassis pose: {}", chassis.getPose());
            pros::delay(50);
>>>>>>> 3effad7b
        }
    });
}

/**
 * Runs while the robot is in the disabled state of Field Management System or
 * the VEX Competition Switch, following either autonomous or opcontrol. When
 * the robot is enabled, this task will exit.
 */
void disabled() {}

/**
 * Runs after initialize(), and before autonomous when connected to the Field
 * Management System or the VEX Competition Switch. This is intended for
 * competition-specific initialization routines, such as an autonomous selector
 * on the LCD.
 *
 * This task will exit when the robot is enabled and autonomous or opcontrol
 * starts.
 */
void competition_initialize() {}

/**
 * Runs the user autonomous code. This function will be started in its own task
 * with the default priority and stack size whenever the robot is enabled via
 * the Field Management System or the VEX Competition Switch in the autonomous
 * mode. Alternatively, this function may be called in initialize or opcontrol
 * for non-competition testing purposes.
 *
 * If the robot is disabled or communications is lost, the autonomous task
 * will be stopped. Re-enabling the robot will restart the task, not re-start it
 * from where it left off.
 */
void autonomous() {}

/**
 * Runs the operator control code. This function will be started in its own task
 * with the default priority and stack size whenever the robot is enabled via
 * the Field Management System or the VEX Competition Switch in the operator
 * control mode.
 *
 * If no competition control is connected, this function will run immediately
 * following initialize().
 *
 * If the robot is disabled or communications is lost, the
 * operator control task will be stopped. Re-enabling the robot will restart the
 * task, not resume it from where it left off.
 */
void opcontrol() { chassis.moveTo(20, 15, 90, 4000); }<|MERGE_RESOLUTION|>--- conflicted
+++ resolved
@@ -42,11 +42,7 @@
  */
 void initialize() {
     pros::lcd::initialize();
-<<<<<<< HEAD
     chassis.initialize(); // calibrate sensors
-=======
-    chassis.calibrate(); // calibrate sensors
->>>>>>> 3effad7b
 
     // the default rate is 50. however, if you need to change the rate, you
     // can do the following.
@@ -61,12 +57,8 @@
             pros::lcd::print(0, "X: %f", chassis.getPose().x);
             pros::lcd::print(1, "Y: %f", chassis.getPose().y);
             pros::lcd::print(2, "Theta: %f", chassis.getPose().theta);
-<<<<<<< HEAD
-            pros::delay(10);
-=======
             lemlib::telemetrySink()->info("Chassis pose: {}", chassis.getPose());
             pros::delay(50);
->>>>>>> 3effad7b
         }
     });
 }
