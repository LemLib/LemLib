#include <cmath>
#include <numeric>
#include "lemlib/units.hpp"
#include "lemlib/util.hpp"
#include "lemlib/devices/encoder/motor.hpp"

namespace lemlib {
/**
 * Construct a new motor encoder object
 *
 * This is a derived class of the Encoder abstract class.
 * Currently, a pointer to a MotorGroup is passed instead of just using
 * a reference, due to limitations in PROS 3. This is fixed in PROS 4, but
 * we have to deal with this for now.
 */
MotorEncoder::MotorEncoder(std::shared_ptr<pros::MotorGroup> motors, AngularVelocity speed)
    : motors(std::move(motors)),
      speed(speed) {}

/**
 * Get the angle the motors rotated by
 *
 * Since the motors in the group may have different cartridges, we need some
 * extra logic to calculate the geared output. All we do is get a vector
 * of all the gearboxes, and calculate the appropriate ratio by diving the
 * output rpm by the input rpm. Then we just multiply the output by 2 pi
 * to get the angle.
 */
Angle MotorEncoder::getAngle() {
    // get gearboxes and encoder position for each motor in the group
<<<<<<< HEAD
    std::vector<pros::MotorGears> gearsets = motors->get_gearing_all();
    std::vector<double> positions = motors->get_position_all();
    std::vector<Angle> angles;
    // calculate ratio'd output for each motor
    for (int i = 0; i < motors->size(); i++) {
        AngularVelocity inp;
=======
    std::vector<pros::MotorGears> gearsets = this->motors->get_gearing_all();
    std::vector<double> positions = this->motors->get_position_all();
    std::vector<float> angles;
    // calculate ratio'd output for each motor
    for (int i = 0; i < this->motors->size(); i++) {
        float in;
>>>>>>> be03e36d
        switch (gearsets[i]) {
            case pros::MotorGears::rpm_100: inp = 100_rpm; break;
            case pros::MotorGears::rpm_200: inp = 200_rpm; break;
            case pros::MotorGears::rpm_600: inp = 600_rpm; break;
            default: inp = 200_rpm; break;
        }
        angles.push_back(positions[i] * (speed / inp) * 1_rot); // todo test
    }
    // calc average of the angles
<<<<<<< HEAD
    Angle angle = avg(angles);
    lastAngle = angle;
=======
    float angle = avg(angles);
    this->lastAngle = angle;
>>>>>>> be03e36d
    return angle;
}

/**
 * Reset the motor encoders.
 */
bool MotorEncoder::reset() {
<<<<<<< HEAD
    lastAngle = 0_rad;
    return (motors->tare_position()) ? 0 : 1;
=======
    this->lastAngle = 0;
    return (this->motors->tare_position()) ? 0 : 1;
>>>>>>> be03e36d
}
}; // namespace lemlib<|MERGE_RESOLUTION|>--- conflicted
+++ resolved
@@ -28,21 +28,12 @@
  */
 Angle MotorEncoder::getAngle() {
     // get gearboxes and encoder position for each motor in the group
-<<<<<<< HEAD
-    std::vector<pros::MotorGears> gearsets = motors->get_gearing_all();
-    std::vector<double> positions = motors->get_position_all();
+    std::vector<pros::MotorGears> gearsets = this->motors->get_gearing_all();
+    std::vector<double> positions = this->motors->get_position_all();
     std::vector<Angle> angles;
     // calculate ratio'd output for each motor
-    for (int i = 0; i < motors->size(); i++) {
+    for (int i = 0; i < this->motors->size(); i++) {
         AngularVelocity inp;
-=======
-    std::vector<pros::MotorGears> gearsets = this->motors->get_gearing_all();
-    std::vector<double> positions = this->motors->get_position_all();
-    std::vector<float> angles;
-    // calculate ratio'd output for each motor
-    for (int i = 0; i < this->motors->size(); i++) {
-        float in;
->>>>>>> be03e36d
         switch (gearsets[i]) {
             case pros::MotorGears::rpm_100: inp = 100_rpm; break;
             case pros::MotorGears::rpm_200: inp = 200_rpm; break;
@@ -52,13 +43,8 @@
         angles.push_back(positions[i] * (speed / inp) * 1_rot); // todo test
     }
     // calc average of the angles
-<<<<<<< HEAD
     Angle angle = avg(angles);
-    lastAngle = angle;
-=======
-    float angle = avg(angles);
     this->lastAngle = angle;
->>>>>>> be03e36d
     return angle;
 }
 
@@ -66,12 +52,7 @@
  * Reset the motor encoders.
  */
 bool MotorEncoder::reset() {
-<<<<<<< HEAD
     lastAngle = 0_rad;
-    return (motors->tare_position()) ? 0 : 1;
-=======
-    this->lastAngle = 0;
     return (this->motors->tare_position()) ? 0 : 1;
->>>>>>> be03e36d
 }
 }; // namespace lemlib