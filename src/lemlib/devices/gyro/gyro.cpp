#include "lemlib/devices/gyro/gyro.hpp"

namespace lemlib {
/**
 * Get the difference in angle between the current measurement of the orientation and the last measurement of the
 * orientation
 */
<<<<<<< HEAD
Angle Gyro::getRotationDelta(bool update) {
    const Angle prevAngle = lastAngle; // save lastAngle, as it will get reset when calling getAngle() below
    const Angle angle = getRotation();
    if (!update) lastAngle = prevAngle;
=======
float Gyro::getRotationDelta(bool update) {
    const float prevAngle = this->lastAngle; // save lastAngle, as it will get reset when calling getAngle() below
    const float angle = getRotation();
    if (!update) this->lastAngle = prevAngle;
>>>>>>> be03e36d
    return (angle - prevAngle);
}
}; // namespace lemlib<|MERGE_RESOLUTION|>--- conflicted
+++ resolved
@@ -5,17 +5,10 @@
  * Get the difference in angle between the current measurement of the orientation and the last measurement of the
  * orientation
  */
-<<<<<<< HEAD
 Angle Gyro::getRotationDelta(bool update) {
-    const Angle prevAngle = lastAngle; // save lastAngle, as it will get reset when calling getAngle() below
+    const Angle prevAngle = this->lastAngle; // save lastAngle, as it will get reset when calling getAngle() below
     const Angle angle = getRotation();
-    if (!update) lastAngle = prevAngle;
-=======
-float Gyro::getRotationDelta(bool update) {
-    const float prevAngle = this->lastAngle; // save lastAngle, as it will get reset when calling getAngle() below
-    const float angle = getRotation();
     if (!update) this->lastAngle = prevAngle;
->>>>>>> be03e36d
     return (angle - prevAngle);
 }
 }; // namespace lemlib