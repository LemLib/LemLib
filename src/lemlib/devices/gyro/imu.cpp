#include <cmath>
#include "lemlib/util.hpp"
#include "lemlib/devices/gyro/imu.hpp"

namespace lemlib {
/**
 * Construct a new Imu
 *
 * Takes an unsigned integer for the port of the IMU. Pros imu is constructed
 * in an initializer list
 */
Imu::Imu(uint8_t port)
    : Gyro(10),
      imu(pros::Imu(port)) {}

/**
 * Construct a new Imu
 *
 * Takes a reference to a pros Imu to be used. Pros imu is then constructed in an
 * initializer list
 */
<<<<<<< HEAD
Imu::Imu(pros::Imu& imu)
    : Gyro(10),
      imu(imu) {}
=======
Imu::Imu(const pros::Imu& imu)
    : imu(imu) {}
>>>>>>> 6013a552

/**
 * Calibrate the Imu
 *
 * Imu calibration should take around 2-3 seconds if blocking.
 * After imu calibration, returns whether the imu calibrated successfully or not,
 * unless the function is non-blocking, in which case success is returned whether or not
 * the imu has calibrated successfully, as we can't look into the future
 */
bool Imu::calibrate(bool blocking) {
    if (!isConnected()) return true; // return true if imu is not connected
    imu.reset(blocking);
    if (!blocking) return false; // return false if function is non-blocking
    return !isCalibrated();
}

/**
 * return wether the IMU is calibrating or not.
 *
 * Just a wrapper for the pros::Imu::is_calibrating() function
 */
bool Imu::isCalibrating() const { return imu.is_calibrating(); }

/**
 * return whether the IMU has been calibrated
 *
 * This function checks if the Imu is connected, is not calibrating,
 */
bool Imu::isCalibrated() { return isConnected() && !imu.is_calibrating() && !std::isinf(imu.get_heading()); }

/**
 * return whether the IMU is installed
 *
 * Just a wrapper for the pros::Imu::is_installed() function
 */
bool Imu::isConnected() { return imu.is_installed(); }

/**
 * return the heading of the imu in radians and in standard position
 */
float Imu::getHeading() {
    float heading = std::fmod(getRotation(), 2 * M_PI);
    if (heading < 0) heading += 2 * M_PI;
    return heading;
}

/**
 * Get the rotation of the imu in radians and in standard position
 */
float Imu::getRotation() {
    const float rotation = M_PI_2 - degToRad(imu.get_rotation());
    lastAngle = rotation;
    return rotation;
}

/**
 * Set the rotation of the imu in radians and in standard position
 */
void Imu::setRotation(float orientation) const { imu.set_rotation(radToDeg(M_PI - radToDeg(orientation))); }

/**
 * Wrapper function for pros::Imu.get_port()
 */
std::uint8_t Imu::getPort() { return imu.get_port(); }
}; // namespace lemlib<|MERGE_RESOLUTION|>--- conflicted
+++ resolved
@@ -19,14 +19,9 @@
  * Takes a reference to a pros Imu to be used. Pros imu is then constructed in an
  * initializer list
  */
-<<<<<<< HEAD
-Imu::Imu(pros::Imu& imu)
+Imu::Imu(const pros::Imu& imu)
     : Gyro(10),
       imu(imu) {}
-=======
-Imu::Imu(const pros::Imu& imu)
-    : imu(imu) {}
->>>>>>> 6013a552
 
 /**
  * Calibrate the Imu
