#define FMT_HEADER_ONLY
#include "fmt/core.h"
#include "lemlib/logger/buffer.hpp"
#include "lemlib/logger/message.hpp"

namespace lemlib {
Buffer::Buffer(std::function<void(const std::string&)> bufferFunc)
    : bufferFunc(bufferFunc),
      task([this]() { this->taskLoop(); }) {}

bool Buffer::buffersEmpty() {
    this->mutex.take();
    bool status = this->buffer.size() == 0;
    this->mutex.give();
    return status;
}

Buffer::~Buffer() {
    // make sure when the destructor is called so all
    // the messages are logged
    while (!this->buffersEmpty()) { pros::delay(10); }
}

<<<<<<< HEAD
=======
void Buffer::pushToBuffer(const std::string& bufferData) {
    this->mutex.take();
    this->buffer.push_back(bufferData);
    this->mutex.give();
}

>>>>>>> c024e94e
void Buffer::setRate(uint32_t rate) { this->rate = rate; }

void Buffer::taskLoop() {
    while (true) {
        this->mutex.take();
        if (buffer.size() > 0) {
            this->bufferFunc(this->buffer.at(0));
            this->buffer.pop_front();
        }
        this->mutex.give();
        pros::delay(this->rate);
    }
}
} // namespace lemlib<|MERGE_RESOLUTION|>--- conflicted
+++ resolved
@@ -21,15 +21,12 @@
     while (!this->buffersEmpty()) { pros::delay(10); }
 }
 
-<<<<<<< HEAD
-=======
 void Buffer::pushToBuffer(const std::string& bufferData) {
     this->mutex.take();
     this->buffer.push_back(bufferData);
     this->mutex.give();
 }
 
->>>>>>> c024e94e
 void Buffer::setRate(uint32_t rate) { this->rate = rate; }
 
 void Buffer::taskLoop() {
