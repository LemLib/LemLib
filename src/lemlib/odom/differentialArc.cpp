--- conflicted
+++ resolved
@@ -37,43 +37,23 @@
     // calibrate vertical tracking wheels
     for (auto it = verticals.begin(); it != verticals.end(); it++) {
         if (it->reset()) {
-<<<<<<< HEAD
             infoSink()->warn("Vertical tracker at offset {} failed calibration!", it->getOffset().convert(in));
-            verticals.erase(it);
-        }
-=======
-            infoSink()->warn("Vertical tracker at offset {} failed calibration!", it->getOffset());
         } else newVerticals.push_back(*it);
->>>>>>> 64918c4b
     }
 
     // calibrate horizontal tracking wheels
     for (auto it = horizontals.begin(); it != horizontals.end(); it++) {
         if (it->reset()) {
-<<<<<<< HEAD
             infoSink()->warn("Horizontal tracker at offset {} failed calibration!", it->getOffset().convert(in));
-            horizontals.erase(it);
-        }
-=======
-            infoSink()->warn("Horizontal tracker at offset {} failed calibration!", it->getOffset());
         } else newHorizontals.push_back(*it);
->>>>>>> 64918c4b
     }
 
     // calibrate drivetrain motors
     for (auto it = drivetrain.begin(); it != drivetrain.end(); it++) {
         if (it->reset()) {
-<<<<<<< HEAD
-            if (units::sgn(it->getOffset()) == 1)
-                infoSink()->warn("Left drivetrain motor failed to calibrate!", it->getOffset().convert(in));
-            else infoSink()->warn("Right drivetrain motor failed to calibrate!", it->getOffset().convert(in));
-            drivetrain.erase(it);
-        }
-=======
-            if (sgn(it->getOffset() == 1)) infoSink()->warn("Left drivetrain motor failed to calibrate!");
+            if (units::sgn(it->getOffset()) == 1) infoSink()->warn("Left drivetrain motor failed to calibrate!");
             else infoSink()->warn("Right drivetrain motor failed to calibrate!");
         } else newDrivetrain.push_back(*it);
->>>>>>> 64918c4b
     }
 
     if (!calibrateGyros) return; // return if we don't need to calibrate gyros
