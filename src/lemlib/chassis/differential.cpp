/**
 * @file src/lemlib/chassis/chassis.cpp
 * @author LemLib Team
 * @brief definitions for the chassis class
 * @version 0.4.5
 * @date 2023-01-27
 *
 * @copyright Copyright (c) 2023
 *
 */
#include "lemlib/chassis/differential.hpp"
#include "lemlib/util.hpp"
#include "lemlib/pid.hpp"
#include "lemlib/movements/boomerang.hpp"
#include "lemlib/movements/purepursuit.hpp"
#include "lemlib/movements/turn.hpp"
#include "lemlib/odom/differentialArc.hpp"
#include "lemlib/devices/gyro/imu.hpp"

namespace lemlib {
std::shared_ptr<pros::MotorGroup> makeMotorGroup(const std::initializer_list<int8_t>& ports,
                                                 const pros::v5::MotorGears& gears) {
    // create the shared pointer
    auto motorsPtr = std::make_shared<pros::MotorGroup>(ports, gears);
    return motorsPtr;
}

/**
 * Construct a new Chassis
 *
 * Most member variables get initialized here, in an initializer list.
 * A notable exception is the odometry, which at the moment is too complex to
 * construct in the initializer list
 */
<<<<<<< HEAD
Differential::Differential(Drivetrain drivetrain, ControllerSettings<Length> linearSettings,
                           ControllerSettings<Angle> angularSettings, OdomSensors sensors)
    : drivetrain(drivetrain),
      linearSettings(linearSettings),
      angularSettings(angularSettings) {
=======
Differential::Differential(const Drivetrain& drivetrain, const ControllerSettings& linearSettings,
                           const ControllerSettings& angularSettings, const OdomSensors& sensors)
    : drivetrain(std::make_unique<Drivetrain>(drivetrain)),
      linearSettings(std::make_unique<ControllerSettings>(linearSettings)),
      angularSettings(std::make_unique<ControllerSettings>(angularSettings)) {
>>>>>>> be03e36d
    // create sensor vectors
    std::vector<TrackingWheel> verticals;
    std::vector<TrackingWheel> horizontals;
    std::vector<TrackingWheel> drive;
    std::vector<std::shared_ptr<Gyro>> imus;

    // configure vertical tracking wheels
    if (sensors.vertical1 != nullptr) verticals.push_back(*sensors.vertical1); // add vertical tracker if configured
    if (sensors.vertical2 != nullptr) verticals.push_back(*sensors.vertical2); // add vertical tracker if configured

    // configure horizontal tracking wheels
    if (sensors.horizontal1 != nullptr) horizontals.push_back(*sensors.horizontal1);
    if (sensors.horizontal2 != nullptr) horizontals.push_back(*sensors.horizontal2);

    // configure drivetrain
    drive.push_back(
        TrackingWheel(drivetrain.leftMotors, drivetrain.wheelDiameter, -drivetrain.trackWidth / 2, drivetrain.speed));
    drive.push_back(
        TrackingWheel(drivetrain.leftMotors, drivetrain.wheelDiameter, drivetrain.trackWidth / 2, drivetrain.speed));

    // configure imu
    if (sensors.gyro != nullptr) imus.push_back(sensors.gyro);

    // create odom instance
    this->odom = std::make_unique<DifferentialArc>(verticals, horizontals, drive, imus);
}

/**
 * Initialize the chassis
 *
 * Calibrates sensors and starts the chassis task
 */
void Differential::initialize() {
    // calibrate odom
    this->odom->calibrate();
    // start the chassis task if it doesn't exist
    if (this->task == nullptr)
        this->task = std::make_unique<pros::Task>([this]() {
            while (true) {
                this->update();
                pros::delay(10);
            }
        });
}

/**
 * This function sets up the Turn controller
 *
 * Like all chassis movement functions, it sets a member pointer to a new movement.
 * the movement is a derived class of the Movement class
 *
 * There are some things that need to be done before instantiating the movement however.
 * It needs to set up a PID which the movement will use to turn the robot. We also need
 * to convert the x and y values given passed in to a Pose object. All that needs to be
 * done then is to pass the parameters to a new instance of Turn, and set the movement
 * pointer.
 */
void Differential::turnToPose(Length x, Length y, Time timeout, bool reversed, int maxSpeed) {
    // if a movement is already running, wait until it is done
    if (this->movement != nullptr) waitUntilDone();
    // set up the PID
<<<<<<< HEAD
    FAPID<Angle> angularPID(0, 0, angularSettings.kP, 0, angularSettings.kD, "angularPID", angularSettings.base);
    angularPID.setExit(angularSettings.largeError, angularSettings.smallError, angularSettings.largeErrorTimeout,
                       angularSettings.smallErrorTimeout, timeout);
=======
    FAPID angularPID(0, 0, this->angularSettings->kP, 0, this->angularSettings->kD, "angularPID");
    angularPID.setExit(this->angularSettings->largeError, this->angularSettings->smallError,
                       this->angularSettings->largeErrorTimeout, this->angularSettings->smallErrorTimeout, timeout);
>>>>>>> be03e36d
    // create the movement
    this->movement = std::make_unique<Turn>(angularPID, Pose(x, y), reversed, maxSpeed);
}

/**
 * This function sets up the Turn controller
 *
 * Like all chassis movement functions, it sets a member pointer to a new movement.
 * the movement is a derived class of the Movement class
 *
 * There are some things that need to be done before instantiating the movement however.
 * It needs to set up a PID which the movement will use to turn the robot. We also need to
 * convert the heading passed by the user to standard position. All that needs to be
 * done then is to pass the parameters to a new instance of Turn, and set the movement
 * pointer.
 */
void Differential::turnToHeading(Angle heading, Time timeout, int maxSpeed) {
    // if a movement is already running, wait until it is done
<<<<<<< HEAD
    if (movement != nullptr) waitUntilDone();
    // convert heading to standard form
    Angle newHeading = M_PI_2 * rad - heading;
    // set up the PID
    FAPID<Angle> angularPID(0, 0, angularSettings.kP, 0, angularSettings.kD, "angularPID", angularSettings.base);
    angularPID.setExit(angularSettings.largeError, angularSettings.smallError, angularSettings.largeErrorTimeout,
                       angularSettings.smallErrorTimeout, timeout);
=======
    if (this->movement != nullptr) waitUntilDone();
    // convert heading to radians and standard form
    float newHeading = M_PI_2 - degToRad(heading);
    // set up the PID
    FAPID angularPID(0, 0, this->angularSettings->kP, 0, this->angularSettings->kD, "angularPID");
    angularPID.setExit(this->angularSettings->largeError, this->angularSettings->smallError,
                       this->angularSettings->largeErrorTimeout, this->angularSettings->smallErrorTimeout, timeout);
>>>>>>> be03e36d
    // create the movement
    this->movement = std::make_unique<Turn>(angularPID, newHeading, maxSpeed);
}

/**
 * This function sets up the Boomerang controller
 *
 * Like all chassis movement functions, it sets a member pointer to a new movement.
 * the movement is a derived class of the Movement class.
 *
 * There are some things that need to be done before instantiating the movement however.
 * Two PIDs need to be set up to be passed to the Boomerang constructor, and the target heading
 * needs to be converted to standard form.
 * It also needs to decide what the chasePower should be. Usually this will be the value set in
 * the drivetrain struct, but it can be overridden by the user if needed.
 */
void Differential::moveTo(Length x, Length y, Angle theta, Time timeout, bool reversed, float chasePower, float lead,
                          int maxSpeed) {
    // if a movement is already running, wait until it is done
<<<<<<< HEAD
    if (movement != nullptr) waitUntilDone();
    // convert target theta to standard form
    Pose target = Pose(x, y, M_PI_2 * rad - theta);
    // set up PIDs
    FAPID<Length> linearPID(0, 0, linearSettings.kP, 0, linearSettings.kD, "linearPID", linearSettings.base);
    linearPID.setExit(linearSettings.largeError, linearSettings.smallError, linearSettings.largeErrorTimeout,
                      linearSettings.smallErrorTimeout, timeout);
    FAPID<Angle> angularPID(0, 0, angularSettings.kP, 0, angularSettings.kD, "angularPID", angularSettings.base);
=======
    if (this->movement != nullptr) waitUntilDone();
    // convert target theta to radians and standard form
    Pose target = Pose(x, y, M_PI_2 - degToRad(theta));
    // set up PIDs
    FAPID linearPID(0, 0, this->linearSettings->kP, 0, this->linearSettings->kD, "linearPID");
    linearPID.setExit(this->linearSettings->largeError, this->linearSettings->smallError,
                      this->linearSettings->largeErrorTimeout, this->linearSettings->smallErrorTimeout, timeout);
    FAPID angularPID(0, 0, this->angularSettings->kP, 0, this->angularSettings->kD, "angularPID");
>>>>>>> be03e36d
    // if chasePower is 0, is the value defined in the drivetrain struct
    if (chasePower == 0) chasePower = this->drivetrain->chasePower;
    // create the movement
    this->movement = std::make_unique<Boomerang>(linearPID, angularPID, target, reversed, chasePower, lead, maxSpeed);
}

/**
 * This function sets up Pure Pursuit
 *
 * Unlike the Differential::moveTo function, we can just pass the parameters directly to the
 * Pure Pursuit constructor
 */
void Differential::follow(const asset& path, Length lookahead, Time timeout, bool reversed, int maxSpeed) {
    // if a movement is already running, wait until it is done
    if (this->movement != nullptr) waitUntilDone();
    // create the movement
    this->movement =
        std::make_unique<PurePursuit>(this->drivetrain->trackWidth, path, lookahead, timeout, reversed, maxSpeed);
}

/**
 * Chassis update function
 *
 * This function is called in a loop by the chassis task
 * It updates any motion controller that may be running
 * And it updates the odometry
 * Once implemented, it will also update the drivetrain velocity controllers
 */
void Differential::update() {
    // update odometry
    this->odom->update();
    // update the motion controller, if one is running
    if (this->movement != nullptr) {
        std::pair<int, int> output = movement->update(odom->getPose()); // get output
        if (output.first == 128 && output.second == 128) { // if the movement is done
            this->movement = nullptr; // stop movement
            output.first = 0;
            output.second = 0;
        }
        // move the motors
        this->drivetrain->leftMotors->move(output.first);
        this->drivetrain->rightMotors->move(output.second);
    }
}

/**
 * @brief  Default drive curve. Modifies the input with an exponential curve. If the input is 127, the function
 * will always output 127, no matter the value of scale, likewise for -127. A scale of zero disable the curve
 * entirely. This curve was inspired by team 5225, the Pilons. A Desmos graph of this curve can be found
 * here: https://www.desmos.com/calculator/rcfjjg83zx
 * @param input value from -127 to 127
 * @param scale how steep the curve should be.
 * @return The new value to be used.
 */
float defaultDriveCurve(float input, float scale) {
    if (scale != 0) {
        return (powf(2.718, -(scale / 10)) + powf(2.718, (fabs(input) - 127) / 10) * (1 - powf(2.718, -(scale / 10)))) *
               input;
    }
    return input;
}

/**
 * @brief Control the robot during the driver using the curvature drive control scheme. This control scheme is
 * very similar to arcade drive, except the second joystick axis controls the radius of the curve that the
 * drivetrain makes, rather than the speed. This means that the driver can accelerate in a turn without changing
 * the radius of that turn. This control scheme defaults to arcade when forward is zero.
 * @param throttle speed to move forward or backward. Takes an input from -127 to 127.
 * @param turn speed to turn. Takes an input from -127 to 127.
 * @param curveGain the scale inputted into the drive curve function. If you are using the default drive
 * curve, refer to the `defaultDriveCurve` documentation.
 */
void Differential::curvature(int throttle, int turn, float curveGain, const DriveCurveFunction_t& driveCurve) {
    // If we're not moving forwards change to arcade drive
    if (throttle == 0) {
        this->arcade(throttle, turn, curveGain);
        return;
    }

    float leftPower = throttle + (std::abs(throttle) * turn) / 127.0;
    float rightPower = throttle - (std::abs(throttle) * turn) / 127.0;

    leftPower = driveCurve(leftPower, curveGain);
    rightPower = driveCurve(rightPower, curveGain);

    this->drivetrain->leftMotors->move(leftPower);
    this->drivetrain->rightMotors->move(rightPower);
}

/**
 * @brief Control the robot during the driver using the arcade drive control scheme. In this control scheme one
 * joystick axis controls the forwards and backwards movement of the robot, while the other joystick axis
 * controls  the robot's turning
 * @param throttle speed to move forward or backward. Takes an input from -127 to 127.
 * @param turn speed to turn. Takes an input from -127 to 127.
 * @param curveGain the scale inputted into the drive curve function. If you are using the default drive
 * curve, refer to the `defaultDriveCurve` documentation.
 */
void Differential::arcade(int throttle, int turn, float curveGain, const DriveCurveFunction_t& driveCurve) {
    int leftPower = driveCurve(throttle + turn, curveGain);
    int rightPower = driveCurve(throttle - turn, curveGain);
    this->drivetrain->leftMotors->move(leftPower);
    this->drivetrain->rightMotors->move(rightPower);
}

/**
 * @brief Control the robot during the driver using the arcade drive control scheme. In this control scheme one
 * joystick axis controls the forwards and backwards movement of the robot, while the other joystick axis
 * controls  the robot's turning
 * @param throttle speed to move forward or backward. Takes an input from -127 to 127.
 * @param turn speed to turn. Takes an input from -127 to 127.
 * @param curveGain the scale inputted into the drive curve function. If you are using the default drive
 * curve, refer to the `defaultDriveCurve` documentation.
 */
void Differential::tank(int left, int right, float curveGain, const DriveCurveFunction_t& driveCurve) {
    this->drivetrain->leftMotors->move(driveCurve(left, curveGain));
    this->drivetrain->rightMotors->move(driveCurve(right, curveGain));
}
}; // namespace lemlib<|MERGE_RESOLUTION|>--- conflicted
+++ resolved
@@ -32,19 +32,12 @@
  * A notable exception is the odometry, which at the moment is too complex to
  * construct in the initializer list
  */
-<<<<<<< HEAD
-Differential::Differential(Drivetrain drivetrain, ControllerSettings<Length> linearSettings,
-                           ControllerSettings<Angle> angularSettings, OdomSensors sensors)
-    : drivetrain(drivetrain),
-      linearSettings(linearSettings),
-      angularSettings(angularSettings) {
-=======
-Differential::Differential(const Drivetrain& drivetrain, const ControllerSettings& linearSettings,
-                           const ControllerSettings& angularSettings, const OdomSensors& sensors)
-    : drivetrain(std::make_unique<Drivetrain>(drivetrain)),
-      linearSettings(std::make_unique<ControllerSettings>(linearSettings)),
-      angularSettings(std::make_unique<ControllerSettings>(angularSettings)) {
->>>>>>> be03e36d
+Differential::Differential(const Drivetrain& drivetrain, const ControllerSettings<Length>& linearSettings,
+                           const ControllerSettings<Angle>& angularSettings, const OdomSensors& sensors)
+    : drivetrain(std::make_unique<Drivtrain>(drivetrain)),
+      linearSettings(std::make_unique<ControllerSettings<Length>>(linearSettings)),
+      angularSettings(std::make_unique<ControllerSettings<Angle>>(angularSettings)) {
+
     // create sensor vectors
     std::vector<TrackingWheel> verticals;
     std::vector<TrackingWheel> horizontals;
@@ -106,15 +99,10 @@
     // if a movement is already running, wait until it is done
     if (this->movement != nullptr) waitUntilDone();
     // set up the PID
-<<<<<<< HEAD
-    FAPID<Angle> angularPID(0, 0, angularSettings.kP, 0, angularSettings.kD, "angularPID", angularSettings.base);
-    angularPID.setExit(angularSettings.largeError, angularSettings.smallError, angularSettings.largeErrorTimeout,
-                       angularSettings.smallErrorTimeout, timeout);
-=======
-    FAPID angularPID(0, 0, this->angularSettings->kP, 0, this->angularSettings->kD, "angularPID");
+    FAPID<Angle> angularPID(0, 0, this->angularSettings->kP, 0, this->angularSettings->kD, "angularPID", angularSettings.base);
     angularPID.setExit(this->angularSettings->largeError, this->angularSettings->smallError,
                        this->angularSettings->largeErrorTimeout, this->angularSettings->smallErrorTimeout, timeout);
->>>>>>> be03e36d
+
     // create the movement
     this->movement = std::make_unique<Turn>(angularPID, Pose(x, y), reversed, maxSpeed);
 }
@@ -133,23 +121,14 @@
  */
 void Differential::turnToHeading(Angle heading, Time timeout, int maxSpeed) {
     // if a movement is already running, wait until it is done
-<<<<<<< HEAD
-    if (movement != nullptr) waitUntilDone();
+    if (this->movement != nullptr) this->waitUntilDone();
     // convert heading to standard form
     Angle newHeading = M_PI_2 * rad - heading;
     // set up the PID
-    FAPID<Angle> angularPID(0, 0, angularSettings.kP, 0, angularSettings.kD, "angularPID", angularSettings.base);
-    angularPID.setExit(angularSettings.largeError, angularSettings.smallError, angularSettings.largeErrorTimeout,
-                       angularSettings.smallErrorTimeout, timeout);
-=======
-    if (this->movement != nullptr) waitUntilDone();
-    // convert heading to radians and standard form
-    float newHeading = M_PI_2 - degToRad(heading);
-    // set up the PID
-    FAPID angularPID(0, 0, this->angularSettings->kP, 0, this->angularSettings->kD, "angularPID");
-    angularPID.setExit(this->angularSettings->largeError, this->angularSettings->smallError,
-                       this->angularSettings->largeErrorTimeout, this->angularSettings->smallErrorTimeout, timeout);
->>>>>>> be03e36d
+    FAPID<Angle> angularPID(0, 0, this->angularSettings.kP, 0, this->angularSettings.kD, "angularPID", this->angularSettings.base);
+    angularPID.setExit(this->angularSettings.largeError, this->angularSettings.smallError, this->angularSettings.largeErrorTimeout,
+                       this->angularSettings.smallErrorTimeout, timeout);
+
     // create the movement
     this->movement = std::make_unique<Turn>(angularPID, newHeading, maxSpeed);
 }
@@ -169,25 +148,14 @@
 void Differential::moveTo(Length x, Length y, Angle theta, Time timeout, bool reversed, float chasePower, float lead,
                           int maxSpeed) {
     // if a movement is already running, wait until it is done
-<<<<<<< HEAD
-    if (movement != nullptr) waitUntilDone();
+    if (this->movement != nullptr) this->waitUntilDone();
     // convert target theta to standard form
     Pose target = Pose(x, y, M_PI_2 * rad - theta);
     // set up PIDs
-    FAPID<Length> linearPID(0, 0, linearSettings.kP, 0, linearSettings.kD, "linearPID", linearSettings.base);
-    linearPID.setExit(linearSettings.largeError, linearSettings.smallError, linearSettings.largeErrorTimeout,
-                      linearSettings.smallErrorTimeout, timeout);
-    FAPID<Angle> angularPID(0, 0, angularSettings.kP, 0, angularSettings.kD, "angularPID", angularSettings.base);
-=======
-    if (this->movement != nullptr) waitUntilDone();
-    // convert target theta to radians and standard form
-    Pose target = Pose(x, y, M_PI_2 - degToRad(theta));
-    // set up PIDs
-    FAPID linearPID(0, 0, this->linearSettings->kP, 0, this->linearSettings->kD, "linearPID");
-    linearPID.setExit(this->linearSettings->largeError, this->linearSettings->smallError,
-                      this->linearSettings->largeErrorTimeout, this->linearSettings->smallErrorTimeout, timeout);
-    FAPID angularPID(0, 0, this->angularSettings->kP, 0, this->angularSettings->kD, "angularPID");
->>>>>>> be03e36d
+    FAPID<Length> linearPID(0, 0, this->linearSettings.kP, 0, this->linearSettings.kD, "linearPID", this->linearSettings.base);
+    linearPID.setExit(this->linearSettings.largeError, this->linearSettings.smallError, this->linearSettings.largeErrorTimeout,
+                      this->linearSettings.smallErrorTimeout, timeout);
+    FAPID<Angle> angularPID(0, 0, this->angularSettings.kP, 0, this->angularSettings.kD, "angularPID", this->angularSettings.base);
     // if chasePower is 0, is the value defined in the drivetrain struct
     if (chasePower == 0) chasePower = this->drivetrain->chasePower;
     // create the movement
