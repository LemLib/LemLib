/**
 * @file src/lemlib/chassis/chassis.cpp
 * @author LemLib Team
 * @brief definitions for the chassis class
 * @version 0.4.5
 * @date 2023-01-27
 *
 * @copyright Copyright (c) 2023
 *
 */
#include "lemlib/chassis/differential.hpp"
#include "lemlib/util.hpp"
#include "lemlib/pid.hpp"
#include "lemlib/movements/boomerang.hpp"
#include "lemlib/movements/purepursuit.hpp"
#include "lemlib/movements/turn.hpp"
#include "lemlib/odom/differentialArc.hpp"
#include "lemlib/devices/gyro/imu.hpp"

namespace lemlib {
std::shared_ptr<pros::MotorGroup> makeMotorGroup(const std::initializer_list<int8_t> ports,
                                                 const pros::v5::MotorGears gears) {
    // create the shared pointer
    std::shared_ptr<pros::MotorGroup> motors =
        std::make_shared<pros::MotorGroup>(std::initializer_list<int8_t> {ports}, gears);
    return motors;
}

/**
 * Construct a new Chassis
 *
 * Most member variables get initialized here, in an initializer list.
 * A notable exception is the odometry, which at the moment is too complex to
 * construct in the initializer list
 */
Differential::Differential(Drivetrain drivetrain, ControllerSettings<Length> lateralSettings,
                           ControllerSettings<Angle> angularSettings, OdomSensors sensors)
    : drivetrain(drivetrain),
      lateralSettings(lateralSettings),
      angularSettings(angularSettings) {
    // create sensor vectors
    std::vector<TrackingWheel> verticals;
    std::vector<TrackingWheel> horizontals;
    std::vector<TrackingWheel> drive;
    std::vector<std::shared_ptr<Gyro>> imus;

    // configure vertical tracking wheels
    if (sensors.vertical1 != nullptr) verticals.push_back(*sensors.vertical1); // add vertical tracker if configured
    if (sensors.vertical2 != nullptr) verticals.push_back(*sensors.vertical2); // add vertical tracker if configured

    // configure horizontal tracking wheels
    if (sensors.horizontal1 != nullptr) horizontals.push_back(*sensors.horizontal1);
    if (sensors.horizontal2 != nullptr) horizontals.push_back(*sensors.horizontal2);

    // configure drivetrain
    drive.push_back(
        TrackingWheel(drivetrain.leftMotors, drivetrain.wheelDiameter, -drivetrain.trackWidth / 2, drivetrain.speed));
    drive.push_back(
        TrackingWheel(drivetrain.leftMotors, drivetrain.wheelDiameter, drivetrain.trackWidth / 2, drivetrain.speed));

    // configure imu
    if (sensors.gyro != nullptr) imus.push_back(sensors.gyro);

    // create odom instance
    odom = std::make_unique<DifferentialArc>(DifferentialArc(verticals, horizontals, drive, imus));
}

/**
 * Initialize the chassis
 *
 * Calibrates sensors and starts the chassis task
 */
void Differential::initialize() {
    // calibrate odom
    odom->calibrate();
    // start the chassis task if it doesn't exist
    if (task == nullptr)
        task = std::make_unique<pros::Task>([&]() {
            while (true) {
                update();
                pros::delay(10);
            }
        });
}

/**
 * This function sets up the Turn controller
 *
 * Like all chassis movement functions, it sets a member pointer to a new movement.
 * the movement is a derived class of the Movement class
 *
 * There are some things that need to be done before instantiating the movement however.
 * It needs to set up a PID which the movement will use to turn the robot. We also need
 * to convert the x and y values given passed in to a Pose object. All that needs to be
 * done then is to pass the parameters to a new instance of Turn, and set the movement
 * pointer.
 */
void Differential::turnToPose(Length x, Length y, Time timeout, bool reversed, int maxSpeed) {
    // if a movement is already running, wait until it is done
    if (movement != nullptr) waitUntilDone();
    // set up the PID
    FAPID<Angle> angularPID(0, 0, angularSettings.kP, 0, angularSettings.kD, "angularPID");
    angularPID.setExit(angularSettings.largeError, angularSettings.smallError, angularSettings.largeErrorTimeout,
                       angularSettings.smallErrorTimeout, timeout);
    // create the movement
    movement = std::make_unique<Turn>(angularPID, Pose(x, y), reversed, maxSpeed);
}

/**
 * This function sets up the Turn controller
 *
 * Like all chassis movement functions, it sets a member pointer to a new movement.
 * the movement is a derived class of the Movement class
 *
 * There are some things that need to be done before instantiating the movement however.
 * It needs to set up a PID which the movement will use to turn the robot. We also need to
 * convert the heading passed by the user to radians and standard position. All that needs to be
 * done then is to pass the parameters to a new instance of Turn, and set the movement
 * pointer.
 */
void Differential::turnToHeading(Angle heading, Time timeout, int maxSpeed) {
    // if a movement is already running, wait until it is done
    if (movement != nullptr) waitUntilDone();
    // convert heading to radians and standard form
    Angle newHeading = 90_rad - heading;
    // set up the PID
    FAPID<Angle> angularPID(0, 0, angularSettings.kP, 0, angularSettings.kD, "angularPID");
    angularPID.setExit(angularSettings.largeError, angularSettings.smallError, angularSettings.largeErrorTimeout,
                       angularSettings.smallErrorTimeout, timeout);
    // create the movement
    movement = std::make_unique<Turn>(angularPID, newHeading, maxSpeed);
}

/**
 * This function sets up the Boomerang controller
 *
 * Like all chassis movement functions, it sets a member pointer to a new movement.
 * the movement is a derived class of the Movement class.
 *
 * There are some things that need to be done before instantiating the movement however.
 * Two PIDs need to be set up to be passed to the Boomerang constructor, and the target heading
 * needs to be converted to radians and standard form.
 * It also needs to decide what the chasePower should be. Usually this will be the value set in
 * the drivetrain struct, but it can be overridden by the user if needed.
 */
<<<<<<< HEAD
void Differential::moveTo(Length x, Length y, Angle theta, Time timeout, bool forwards, float chasePower, float lead,
=======
void Differential::moveTo(float x, float y, float theta, int timeout, bool reversed, float chasePower, float lead,
>>>>>>> 64918c4b
                          int maxSpeed) {
    // if a movement is already running, wait until it is done
    if (movement != nullptr) waitUntilDone();
    // convert target theta to radians and standard form
    Pose target = Pose(x, y, 90_rad - theta);
    // set up PIDs
    FAPID<Length> linearPID(0, 0, lateralSettings.kP, 0, lateralSettings.kD, "linearPID");
    linearPID.setExit(lateralSettings.largeError, lateralSettings.smallError, lateralSettings.largeErrorTimeout,
                      lateralSettings.smallErrorTimeout, timeout);
    FAPID<Angle> angularPID(0, 0, angularSettings.kP, 0, angularSettings.kD, "angularPID");
    // if chasePower is 0, is the value defined in the drivetrain struct
    if (chasePower == 0) chasePower = drivetrain.chasePower;
    // create the movement
    movement = std::make_unique<Boomerang>(linearPID, angularPID, target, reversed, chasePower, lead, maxSpeed);
}

/**
 * This function sets up Pure Pursuit
 *
 * Unlike the Differential::moveTo function, we can just pass the parameters directly to the
 * Pure Pursuit constructor
 */
<<<<<<< HEAD
void Differential::follow(const asset& path, Length lookahead, Time timeout, bool forwards, int maxSpeed) {
=======
void Differential::follow(const asset& path, float lookahead, int timeout, bool reversed, int maxSpeed) {
>>>>>>> 64918c4b
    // if a movement is already running, wait until it is done
    if (movement != nullptr) waitUntilDone();
    // create the movement
    movement = std::make_unique<PurePursuit>(drivetrain.trackWidth, path, lookahead, timeout, reversed, maxSpeed);
}

/**
 * Chassis update function
 *
 * This function is called in a loop by the chassis task
 * It updates any motion controller that may be running
 * And it updates the odometry
 * Once implemented, it will also update the drivetrain velocity controllers
 */
void Differential::update() {
    // update odometry
    odom->update();
    // update the motion controller, if one is running
    if (movement != nullptr) {
        std::pair<int, int> output = movement->update(odom->getPose()); // get output
        if (output.first == 128 && output.second == 128) { // if the movement is done
            movement = nullptr; // stop movement
            output.first = 0;
            output.second = 0;
        }
        // move the motors
        drivetrain.leftMotors->move(output.first);
        drivetrain.rightMotors->move(output.second);
    }
}

/**
 * @brief  Default drive curve. Modifies the input with an exponential curve. If the input is 127, the function
 * will always output 127, no matter the value of scale, likewise for -127. A scale of zero disable the curve
 * entirely. This curve was inspired by team 5225, the Pilons. A Desmos graph of this curve can be found
 * here: https://www.desmos.com/calculator/rcfjjg83zx
 * @param input value from -127 to 127
 * @param scale how steep the curve should be.
 * @return The new value to be used.
 */
float defaultDriveCurve(float input, float scale) {
    if (scale != 0) {
        return (powf(2.718, -(scale / 10)) + powf(2.718, (fabs(input) - 127) / 10) * (1 - powf(2.718, -(scale / 10)))) *
               input;
    }
    return input;
}

/**
 * @brief Control the robot during the driver using the curvature drive control scheme. This control scheme is
 * very similar to arcade drive, except the second joystick axis controls the radius of the curve that the
 * drivetrain makes, rather than the speed. This means that the driver can accelerate in a turn without changing
 * the radius of that turn. This control scheme defaults to arcade when forward is zero.
 * @param throttle speed to move forward or backward. Takes an input from -127 to 127.
 * @param turn speed to turn. Takes an input from -127 to 127.
 * @param curveGain the scale inputted into the drive curve function. If you are using the default drive
 * curve, refer to the `defaultDriveCurve` documentation.
 */
void Differential::curvature(int throttle, int turn, float curveGain, DriveCurveFunction_t driveCurve) {
    // If we're not moving forwards change to arcade drive
    if (throttle == 0) {
        arcade(throttle, turn, curveGain);
        return;
    }

    float leftPower = throttle + (std::abs(throttle) * turn) / 127.0;
    float rightPower = throttle - (std::abs(throttle) * turn) / 127.0;

    leftPower = driveCurve(leftPower, curveGain);
    rightPower = driveCurve(rightPower, curveGain);

    drivetrain.leftMotors->move(leftPower);
    drivetrain.rightMotors->move(rightPower);
}

/**
 * @brief Control the robot during the driver using the arcade drive control scheme. In this control scheme one
 * joystick axis controls the forwards and backwards movement of the robot, while the other joystick axis
 * controls  the robot's turning
 * @param throttle speed to move forward or backward. Takes an input from -127 to 127.
 * @param turn speed to turn. Takes an input from -127 to 127.
 * @param curveGain the scale inputted into the drive curve function. If you are using the default drive
 * curve, refer to the `defaultDriveCurve` documentation.
 */
void Differential::arcade(int throttle, int turn, float curveGain, DriveCurveFunction_t driveCurve) {
    int leftPower = driveCurve(throttle + turn, curveGain);
    int rightPower = driveCurve(throttle - turn, curveGain);
    drivetrain.leftMotors->move(leftPower);
    drivetrain.rightMotors->move(rightPower);
}

/**
 * @brief Control the robot during the driver using the arcade drive control scheme. In this control scheme one
 * joystick axis controls the forwards and backwards movement of the robot, while the other joystick axis
 * controls  the robot's turning
 * @param throttle speed to move forward or backward. Takes an input from -127 to 127.
 * @param turn speed to turn. Takes an input from -127 to 127.
 * @param curveGain the scale inputted into the drive curve function. If you are using the default drive
 * curve, refer to the `defaultDriveCurve` documentation.
 */
void Differential::tank(int left, int right, float curveGain, DriveCurveFunction_t driveCurve) {
    drivetrain.leftMotors->move(driveCurve(left, curveGain));
    drivetrain.rightMotors->move(driveCurve(right, curveGain));
}
}; // namespace lemlib<|MERGE_RESOLUTION|>--- conflicted
+++ resolved
@@ -143,11 +143,7 @@
  * It also needs to decide what the chasePower should be. Usually this will be the value set in
  * the drivetrain struct, but it can be overridden by the user if needed.
  */
-<<<<<<< HEAD
-void Differential::moveTo(Length x, Length y, Angle theta, Time timeout, bool forwards, float chasePower, float lead,
-=======
-void Differential::moveTo(float x, float y, float theta, int timeout, bool reversed, float chasePower, float lead,
->>>>>>> 64918c4b
+void Differential::moveTo(Length x, Length y, Angle theta, Time timeout, bool reversed, float chasePower, float lead,
                           int maxSpeed) {
     // if a movement is already running, wait until it is done
     if (movement != nullptr) waitUntilDone();
@@ -170,11 +166,7 @@
  * Unlike the Differential::moveTo function, we can just pass the parameters directly to the
  * Pure Pursuit constructor
  */
-<<<<<<< HEAD
-void Differential::follow(const asset& path, Length lookahead, Time timeout, bool forwards, int maxSpeed) {
-=======
-void Differential::follow(const asset& path, float lookahead, int timeout, bool reversed, int maxSpeed) {
->>>>>>> 64918c4b
+void Differential::follow(const asset& path, Length lookahead, Time timeout, bool reversed, int maxSpeed) {
     // if a movement is already running, wait until it is done
     if (movement != nullptr) waitUntilDone();
     // create the movement
