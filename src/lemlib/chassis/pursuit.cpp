--- conflicted
+++ resolved
@@ -193,7 +193,6 @@
 /**
  * Pure Pursuit algorithm
  *
-<<<<<<< HEAD
  * Pure Pursuit is a path following algorithm. While it overshoots
  * the path often, it is very reliable and easy to tune. It is also
  * very fast, as the motion profile is calculated in an external program and stored
@@ -221,16 +220,6 @@
  * 7. Move the motors. This is done by setting the motor speeds to the calculated values.
  *
  * The algorithm is then looped until the robot is within the end tolerance of the path.
-=======
- * @param filePath the filename of the path to follow
- * @param timeout the maximum time the robot can spend moving
- * @param lookahead the lookahead distance. Units in inches. Larger values will make the robot move faster but
- * will follow the path less accurately
- * @param async whether the function should be run asynchronously. false by default
- * @param forwards whether the robot should follow the path going forwards. true by default
- * @param maxSpeed the maximum speed the robot can move at
- * @param log whether the chassis should log the path on a log file. false by default.
->>>>>>> f6243ef1
  */
 void lemlib::Chassis::follow(const asset& path, int timeout, float lookahead, bool async, bool forwards, float maxSpeed,
                              bool log) {
