--- conflicted
+++ resolved
@@ -142,13 +142,6 @@
  */
 lemlib::Pose lookaheadPoint(lemlib::Pose lastLookahead, lemlib::Pose pose, std::vector<lemlib::Pose> path,
                             float lookaheadDist) {
-<<<<<<< HEAD
-    // initialize variables
-    lemlib::Pose lookahead = lastLookahead;
-    float t;
-
-=======
->>>>>>> 74d7fabf
     // find the furthest lookahead point on the path
 
     // optimizations applied:
