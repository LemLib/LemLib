#include <algorithm>
#include <math.h>
#include <optional>
#include "pros/motors.h"
#include "pros/motors.hpp"
#include "pros/misc.hpp"
#include "pros/rtos.h"
#include "pros/misc.hpp"
#include "lemlib/logger/logger.hpp"
#include "lemlib/util.hpp"
#include "lemlib/chassis/chassis.hpp"
#include "lemlib/chassis/odom.hpp"
#include "lemlib/chassis/trackingWheel.hpp"
#include "lemlib/timer.hpp"
#include "pros/rtos.hpp"

/**
 * @brief The variables are pointers so that they can be set to nullptr if they are not used
 * Otherwise the chassis class would have to have a constructor for each possible combination of sensors
 *
 * @param vertical1 pointer to the first vertical tracking wheel
 * @param vertical2 pointer to the second vertical tracking wheel
 * @param horizontal1 pointer to the first horizontal tracking wheel
 * @param horizontal2 pointer to the second horizontal tracking wheel
 * @param imu pointer to the IMU
 */
lemlib::OdomSensors::OdomSensors(TrackingWheel* vertical1, TrackingWheel* vertical2, TrackingWheel* horizontal1,
                                 TrackingWheel* horizontal2, pros::Imu* imu)
    : vertical1(vertical1),
      vertical2(vertical2),
      horizontal1(horizontal1),
      horizontal2(horizontal2),
      imu(imu) {}

/**
 * @brief The constants are stored in a struct so that they can be easily passed to the chassis class
 * Set a constant to 0 and it will be ignored
 *
 * @param leftMotors pointer to the left motors
 * @param rightMotors pointer to the right motors
 * @param trackWidth the track width of the robot
 * @param wheelDiameter the diameter of the wheel used on the drivetrain
 * @param rpm the rpm of the wheels
 * @param chasePower higher values make the robot move faster but causes more overshoot on turns
 */
lemlib::Drivetrain::Drivetrain(pros::MotorGroup* leftMotors, pros::MotorGroup* rightMotors, float trackWidth,
                               float wheelDiameter, float rpm, float chasePower)
    : leftMotors(leftMotors),
      rightMotors(rightMotors),
      trackWidth(trackWidth),
      wheelDiameter(wheelDiameter),
      rpm(rpm),
      chasePower(chasePower) {}

void lemlib::Drivetrain::movePowers(float leftPower, float rightPower, bool useBrakeMode) {
    auto processPower = [useBrakeMode](pros::MotorGroup* motorGroup, float power) {
        if (useBrakeMode && power == 0) motorGroup->move_velocity(0);
        else motorGroup->move(power);
    };

    processPower(leftMotors, leftPower);
    processPower(rightMotors, rightPower);
}

/**
 * @brief Construct a new Chassis
 *
 * @param drivetrain drivetrain to be used for the chassis
 * @param lateralSettings settings for the lateral controller
 * @param angularSettings settings for the angular controller
 * @param sensors sensors to be used for odometry
 * @param throttleCurve curve applied to throttle input during driver control
 * @param turnCurve curve applied to steer input during driver control
 */
lemlib::Chassis::Chassis(Drivetrain drivetrain, ControllerSettings linearSettings, ControllerSettings angularSettings,
                         OdomSensors sensors, DriveCurve* throttleCurve, DriveCurve* steerCurve)
    : drivetrain(drivetrain),
      lateralSettings(linearSettings),
      angularSettings(angularSettings),
      sensors(sensors),
      throttleCurve(throttleCurve),
      steerCurve(steerCurve),
      lateralPID(lateralSettings.kP, lateralSettings.kI, lateralSettings.kD, lateralSettings.windupRange, true),
      angularPID(angularSettings.kP, angularSettings.kI, angularSettings.kD, angularSettings.windupRange, true),
      lateralLargeExit(lateralSettings.largeError, lateralSettings.largeErrorTimeout),
      lateralSmallExit(lateralSettings.smallError, lateralSettings.smallErrorTimeout),
      angularLargeExit(angularSettings.largeError, angularSettings.largeErrorTimeout),
      angularSmallExit(angularSettings.smallError, angularSettings.smallErrorTimeout) {}

/**
 * @brief calibrate the IMU given a sensors struct
 *
 * @param sensors reference to the sensors struct
 */
void calibrateIMU(lemlib::OdomSensors& sensors) {
    int attempt = 1;
    bool calibrated = false;
    // calibrate inertial, and if calibration fails, then repeat 5 times or until successful
    while (attempt <= 5) {
        sensors.imu->reset();
        // wait until IMU is calibrated
        do pros::delay(10);
        while (sensors.imu->get_status() != 0xFF && sensors.imu->is_calibrating());
        // exit if imu has been calibrated
        if (!isnanf(sensors.imu->get_heading()) && !isinf(sensors.imu->get_heading())) {
            calibrated = true;
            break;
        }
        // indicate error
        pros::c::controller_rumble(pros::E_CONTROLLER_MASTER, "---");
        lemlib::infoSink()->warn("IMU failed to calibrate! Attempt #{}", attempt);
        attempt++;
    }
    // check if calibration attempts were successful
    if (attempt > 5) {
        sensors.imu = nullptr;
        lemlib::infoSink()->error("IMU calibration failed, defaulting to tracking wheels / motor encoders");
    }
}

/**
 * @brief Calibrate the chassis sensors
 *
 * @param calibrateIMU whether the IMU should be calibrated. true by default
 */
void lemlib::Chassis::calibrate(bool calibrateImu) {
    // calibrate the IMU if it exists and the user doesn't specify otherwise
    if (sensors.imu != nullptr && calibrateImu) calibrateIMU(sensors);
    // initialize odom
    if (sensors.vertical1 == nullptr)
        sensors.vertical1 = new lemlib::TrackingWheel(drivetrain.leftMotors, drivetrain.wheelDiameter,
                                                      -(drivetrain.trackWidth / 2), drivetrain.rpm);
    if (sensors.vertical2 == nullptr)
        sensors.vertical2 = new lemlib::TrackingWheel(drivetrain.rightMotors, drivetrain.wheelDiameter,
                                                      drivetrain.trackWidth / 2, drivetrain.rpm);
    sensors.vertical1->reset();
    sensors.vertical2->reset();
    if (sensors.horizontal1 != nullptr) sensors.horizontal1->reset();
    if (sensors.horizontal2 != nullptr) sensors.horizontal2->reset();
    setSensors(sensors, drivetrain);
    init();
    // rumble to controller to indicate success
    pros::c::controller_rumble(pros::E_CONTROLLER_MASTER, ".");
}

/**
 * @brief Set the Pose object
 *
 * @param x new x value
 * @param y new y value
 * @param theta new theta value
 * @param radians true if theta is in radians, false if not. False by default
 */
void lemlib::Chassis::setPose(float x, float y, float theta, bool radians) {
    lemlib::setPose(lemlib::Pose(x, y, theta), radians);
}

/**
 * @brief Set the pose of the chassis
 *
 * @param Pose the new pose
 * @param radians whether pose theta is in radians (true) or not (false). false by default
 */
void lemlib::Chassis::setPose(Pose pose, bool radians) { lemlib::setPose(pose, radians); }

/**
 * @brief Get the pose of the chassis
 *
 * @param radians whether theta should be in radians (true) or degrees (false). false by default
 * @return Pose
 */
lemlib::Pose lemlib::Chassis::getPose(bool radians, bool standardPos) {
    Pose pose = lemlib::getPose(true);
    if (standardPos) pose.theta = M_PI_2 - pose.theta;
    if (!radians) pose.theta = radToDeg(pose.theta);
    return pose;
}

/**
 * @brief Wait until the robot has traveled a certain distance along the path
 *
 * @note Units are in inches if current motion is moveTo or follow, degrees if using turnTo
 *
 * @param dist the distance the robot needs to travel before returning
 */
void lemlib::Chassis::waitUntil(float dist) {
    // do while to give the thread time to start
    do pros::delay(10);
    while (distTravelled <= dist && distTravelled != -1);
}

/**
 * @brief Wait until the robot has completed the path
 *
 */
void lemlib::Chassis::waitUntilDone() {
    do pros::delay(10);
    while (distTravelled != -1);
}

void lemlib::Chassis::requestMotionStart() {
    if (this->isInMotion()) this->motionQueued = true; // indicate a motion is queued
    else this->motionRunning = true; // indicate a motion is running

    // wait until this motion is at front of "queue"
    this->mutex.take(TIMEOUT_MAX);

    // this->motionRunning should be true
    // and this->motionQueued should be false
    // indicating this motion is running
}

void lemlib::Chassis::endMotion() {
    // move the "queue" forward 1
    this->motionRunning = this->motionQueued;
    this->motionQueued = false;

    // permit queued motion to run
    this->mutex.give();
}

void lemlib::Chassis::cancelMotion() {
    this->motionRunning = false;
    pros::delay(10); // give time for motion to stop
}

void lemlib::Chassis::cancelAllMotions() {
    this->motionRunning = false;
    this->motionQueued = false;
    pros::delay(10); // give time for motion to stop
}

bool lemlib::Chassis::isInMotion() const { return this->motionRunning; }

/**
 * @brief Resets the x and y position of the robot
 * without interfering with the heading.
 */
void lemlib::Chassis::resetLocalPosition() {
    float theta = this->getPose().theta;
    lemlib::setPose(lemlib::Pose(0, 0, theta), false);
}

/**
 * @brief Sets the brake mode of the drivetrain motors
 *
 */
void lemlib::Chassis::setBrakeMode(pros::motor_brake_mode_e mode) {
    drivetrain.leftMotors->set_brake_modes(mode);
    drivetrain.rightMotors->set_brake_modes(mode);
}

/**
 * @brief Turn the chassis so it is facing the target point
 *
 * The PID logging id is "angularPID"
 *
 * @param x x location
 * @param y y location
 * @param timeout longest time the robot can spend moving
 * @param params struct to simulate named parameters
 * @param async whether the function should be run asynchronously. true by default
 */
void lemlib::Chassis::turnToPoint(float x, float y, int timeout, TurnToPointParams params, bool async) {
    params.minSpeed = fabs(params.minSpeed);
    this->requestMotionStart();
    // were all motions cancelled?
    if (!this->motionRunning) return;
    // if the function is async, run it in a new task
    if (async) {
        pros::Task task([&]() { turnToPoint(x, y, timeout, params, false); });
        this->endMotion();
        pros::delay(10); // delay to give the task time to start
        return;
    }
    float targetTheta;
    float deltaX, deltaY, deltaTheta;
    float motorPower;
    float prevMotorPower = 0;
    float startTheta = getPose().theta;
    std::optional<float> prevDeltaTheta = std::nullopt;
    std::uint8_t compState = pros::competition::get_status();
    distTravelled = 0;
    Timer timer(timeout);
    angularLargeExit.reset();
    angularSmallExit.reset();
    angularPID.reset();

    // main loop
    while (!timer.isDone() && !angularLargeExit.getExit() && !angularSmallExit.getExit() && this->motionRunning) {
        // update variables
        Pose pose = getPose();
        pose.theta = (params.forwards) ? fmod(pose.theta, 360) : fmod(pose.theta - 180, 360);

        // update completion vars
        distTravelled = fabs(angleError(pose.theta, startTheta));

        deltaX = x - pose.x;
        deltaY = y - pose.y;
        targetTheta = fmod(radToDeg(M_PI_2 - atan2(deltaY, deltaX)), 360);

        // calculate deltaTheta
        deltaTheta = angleError(targetTheta, pose.theta, false);
        if (prevDeltaTheta == std::nullopt) prevDeltaTheta = deltaTheta;

        // motion chaining
        if (params.minSpeed != 0 && fabs(deltaTheta) < params.earlyExitRange) break;
        if (params.minSpeed != 0 && sgn(deltaTheta) != sgn(prevDeltaTheta)) break;

        // calculate the speed
        motorPower = angularPID.update(deltaTheta);
        angularLargeExit.update(deltaTheta);
        angularSmallExit.update(deltaTheta);

        // cap the speed
        if (motorPower > params.maxSpeed) motorPower = params.maxSpeed;
        else if (motorPower < -params.maxSpeed) motorPower = -params.maxSpeed;
        if (fabs(deltaTheta) > 20) motorPower = slew(motorPower, prevMotorPower, angularSettings.slew);
        if (motorPower < 0 && motorPower > -params.minSpeed) motorPower = -params.minSpeed;
        else if (motorPower > 0 && motorPower < params.minSpeed) motorPower = params.minSpeed;
        prevMotorPower = motorPower;

        infoSink()->debug("Turn Motor Power: {} ", motorPower);

        // move the drivetrain
        drivetrain.movePowers(motorPower, -motorPower);

        pros::delay(10);
    }

    // stop the drivetrain
    drivetrain.movePowers(0, 0);
    // set distTraveled to -1 to indicate that the function has finished
    distTravelled = -1;
    this->endMotion();
}

/**
 * @brief Turn the chassis so it is facing the target heading
 *
 * The PID logging id is "angularPID"
 *
 * @param theta heading location
 * @param timeout longest time the robot can spend moving
 * @param params struct to simulate named parameters
 * @param async whether the function should be run asynchronously. true by default
 */
void lemlib::Chassis::turnToHeading(float theta, int timeout, TurnToHeadingParams params, bool async) {
    params.minSpeed = fabs(params.minSpeed);
    this->requestMotionStart();
    // were all motions cancelled?
    if (!this->motionRunning) return;
    // if the function is async, run it in a new task
    if (async) {
        pros::Task task([&]() { turnToHeading(theta, timeout, params, false); });
        this->endMotion();
        pros::delay(10); // delay to give the task time to start
        return;
    }
    float targetTheta;
    float deltaTheta;
    float motorPower;
    float prevMotorPower = 0;
    float startTheta = getPose().theta;
    std::optional<float> prevDeltaTheta = std::nullopt;
    std::uint8_t compState = pros::competition::get_status();
    distTravelled = 0;
    Timer timer(timeout);
    angularLargeExit.reset();
    angularSmallExit.reset();
    angularPID.reset();

    // main loop
    while (!timer.isDone() && !angularLargeExit.getExit() && !angularSmallExit.getExit() && this->motionRunning) {
        // update variables
        Pose pose = getPose();

        // update completion vars
        distTravelled = fabs(angleError(pose.theta, startTheta));

        targetTheta = theta;

        // calculate deltaTheta
        deltaTheta = angleError(targetTheta, pose.theta, false);
        if (prevDeltaTheta == std::nullopt) prevDeltaTheta = deltaTheta;

        // motion chaining
        if (params.minSpeed != 0 && fabs(deltaTheta) < params.earlyExitRange) break;
        if (params.minSpeed != 0 && sgn(deltaTheta) != sgn(prevDeltaTheta)) break;

        // calculate the speed
        motorPower = angularPID.update(deltaTheta);
        angularLargeExit.update(deltaTheta);
        angularSmallExit.update(deltaTheta);

        // cap the speed
        if (motorPower > params.maxSpeed) motorPower = params.maxSpeed;
        else if (motorPower < -params.maxSpeed) motorPower = -params.maxSpeed;
        if (fabs(deltaTheta) > 20) motorPower = slew(motorPower, prevMotorPower, angularSettings.slew);
        if (motorPower < 0 && motorPower > -params.minSpeed) motorPower = -params.minSpeed;
        else if (motorPower > 0 && motorPower < params.minSpeed) motorPower = params.minSpeed;
        prevMotorPower = motorPower;

        infoSink()->debug("Turn Motor Power: {} ", motorPower);

        // move the drivetrain
        drivetrain.movePowers(motorPower, -motorPower);

        pros::delay(10);
    }

    // stop the drivetrain
    drivetrain.movePowers(0, 0);
    // set distTraveled to -1 to indicate that the function has finished
    distTravelled = -1;
    this->endMotion();
}

/**
 * @brief Turn the chassis so it is facing the target point, but only by moving one half of the drivetrain
 *
 * @param x x location
 * @param y y location
 * @param lockedSide side of the drivetrain that is locked
 * @param timeout longest time the robot can spend moving
 * @param params struct to simulate named parameters
 * @param async whether the function should be run asynchronously. true by default
 */
void lemlib::Chassis::swingToPoint(float x, float y, DriveSide lockedSide, int timeout, SwingToPointParams params,
                                   bool async) {
    params.minSpeed = fabs(params.minSpeed);
    this->requestMotionStart();
    // were all motions cancelled?
    if (!this->motionRunning) return;
    // if the function is async, run it in a new task
    if (async) {
        pros::Task task([&]() { swingToPoint(x, y, lockedSide, timeout, params, false); });
        this->endMotion();
        pros::delay(10); // delay to give the task time to start
        return;
    }
    float targetTheta;
    float deltaX, deltaY, deltaTheta;
    float motorPower;
    float prevMotorPower = 0;
    float startTheta = getPose().theta;
    std::optional<float> prevDeltaTheta = std::nullopt;
    std::uint8_t compState = pros::competition::get_status();
    distTravelled = 0;
    Timer timer(timeout);
    angularLargeExit.reset();
    angularSmallExit.reset();
    angularPID.reset();
    // get original braking mode of that side of the drivetrain so we can set it back to it after this motion ends
    pros::motor_brake_mode_e brakeMode = (lockedSide == DriveSide::LEFT)
                                             ? this->drivetrain.leftMotors->get_brake_modes().at(0)
                                             : this->drivetrain.rightMotors->get_brake_modes().at(0);
    // set brake mode of the locked side to hold
    if (lockedSide == DriveSide::LEFT) this->drivetrain.leftMotors->set_brake_modes(pros::E_MOTOR_BRAKE_HOLD);
    else this->drivetrain.rightMotors->set_brake_modes(pros::E_MOTOR_BRAKE_HOLD);

    // main loop
    while (!timer.isDone() && !angularLargeExit.getExit() && !angularSmallExit.getExit() && this->motionRunning) {
        // update variables
        Pose pose = getPose();
        pose.theta = (params.forwards) ? fmod(pose.theta, 360) : fmod(pose.theta - 180, 360);

        // update completion vars
        distTravelled = fabs(angleError(pose.theta, startTheta));

        deltaX = x - pose.x;
        deltaY = y - pose.y;
        targetTheta = fmod(radToDeg(M_PI_2 - atan2(deltaY, deltaX)), 360);

        // calculate deltaTheta
        deltaTheta = angleError(targetTheta, pose.theta, false);
        if (prevDeltaTheta == std::nullopt) prevDeltaTheta = deltaTheta;

        // motion chaining
        if (params.minSpeed != 0 && fabs(deltaTheta) < params.earlyExitRange) break;
        if (params.minSpeed != 0 && sgn(deltaTheta) != sgn(prevDeltaTheta)) break;

        // calculate the speed
        motorPower = angularPID.update(deltaTheta);
        angularLargeExit.update(deltaTheta);
        angularSmallExit.update(deltaTheta);

        // cap the speed
        if (motorPower > params.maxSpeed) motorPower = params.maxSpeed;
        else if (motorPower < -params.maxSpeed) motorPower = -params.maxSpeed;
        if (fabs(deltaTheta) > 20) motorPower = slew(motorPower, prevMotorPower, angularSettings.slew);
        if (motorPower < 0 && motorPower > -params.minSpeed) motorPower = -params.minSpeed;
        else if (motorPower > 0 && motorPower < params.minSpeed) motorPower = params.minSpeed;
        prevMotorPower = motorPower;

        infoSink()->debug("Turn Motor Power: {} ", motorPower);

        // move the drivetrain
<<<<<<< HEAD
        drivetrain.movePowers(motorPower, -motorPower);
=======
        if (lockedSide == DriveSide::LEFT) {
            drivetrain.rightMotors->move(-motorPower);
            drivetrain.leftMotors->brake();
        } else {
            drivetrain.leftMotors->move(motorPower);
            drivetrain.rightMotors->brake();
        }
>>>>>>> ec3244ea

        pros::delay(10);
    }

    // set the brake mode of the locked side of the drivetrain to its
    // original value
    if (lockedSide == DriveSide::LEFT) this->drivetrain.leftMotors->set_brake_modes(brakeMode);
    else this->drivetrain.rightMotors->set_brake_modes(brakeMode);
    // stop the drivetrain
    drivetrain.movePowers(0, 0);
    // set distTraveled to -1 to indicate that the function has finished
    distTravelled = -1;
    this->endMotion();
}

/**
 * @brief Turn the chassis so it is facing the target heading, but only by moving one half of the drivetrain
 *
 * @param theta heading location
 * @param lockedSide side of the drivetrain that is locked
 * @param timeout longest time the robot can spend moving
 * @param params struct to simulate named parameters
 * @param async whether the function should be run asynchronously. true by default
 */
void lemlib::Chassis::swingToHeading(float theta, DriveSide lockedSide, int timeout, SwingToHeadingParams params,
                                     bool async) {
    params.minSpeed = fabs(params.minSpeed);
    this->requestMotionStart();
    // were all motions cancelled?
    if (!this->motionRunning) return;
    // if the function is async, run it in a new task
    if (async) {
        pros::Task task([&]() { swingToHeading(theta, lockedSide, timeout, params, false); });
        this->endMotion();
        pros::delay(10); // delay to give the task time to start
        return;
    }
    float targetTheta;
    float deltaTheta;
    float motorPower;
    float prevMotorPower = 0;
    float startTheta = getPose().theta;
    std::optional<float> prevDeltaTheta = std::nullopt;
    std::uint8_t compState = pros::competition::get_status();
    distTravelled = 0;
    Timer timer(timeout);
    angularLargeExit.reset();
    angularSmallExit.reset();
    angularPID.reset();
    // get original braking mode of that side of the drivetrain so we can set it back to it after this motion ends
    pros::motor_brake_mode_e brakeMode = (lockedSide == DriveSide::LEFT)
                                             ? this->drivetrain.leftMotors->get_brake_modes().at(0)
                                             : this->drivetrain.rightMotors->get_brake_modes().at(0);
    // set brake mode of the locked side to hold
    if (lockedSide == DriveSide::LEFT) this->drivetrain.leftMotors->set_brake_modes(pros::E_MOTOR_BRAKE_HOLD);
    else this->drivetrain.rightMotors->set_brake_modes(pros::E_MOTOR_BRAKE_HOLD);

    // main loop
    while (!timer.isDone() && !angularLargeExit.getExit() && !angularSmallExit.getExit() && this->motionRunning) {
        // update variables
        Pose pose = getPose();
        pose.theta = fmod(pose.theta, 360);

        // update completion vars
        distTravelled = fabs(angleError(pose.theta, startTheta));
        targetTheta = theta;

        // calculate deltaTheta
        deltaTheta = angleError(targetTheta, pose.theta, false);
        if (prevDeltaTheta == std::nullopt) prevDeltaTheta = deltaTheta;

        // motion chaining
        if (params.minSpeed != 0 && fabs(deltaTheta) < params.earlyExitRange) break;
        if (params.minSpeed != 0 && sgn(deltaTheta) != sgn(prevDeltaTheta)) break;

        // calculate the speed
        motorPower = angularPID.update(deltaTheta);
        angularLargeExit.update(deltaTheta);
        angularSmallExit.update(deltaTheta);

        // cap the speed
        if (motorPower > params.maxSpeed) motorPower = params.maxSpeed;
        else if (motorPower < -params.maxSpeed) motorPower = -params.maxSpeed;
        if (fabs(deltaTheta) > 20) motorPower = slew(motorPower, prevMotorPower, angularSettings.slew);
        if (motorPower < 0 && motorPower > -params.minSpeed) motorPower = -params.minSpeed;
        else if (motorPower > 0 && motorPower < params.minSpeed) motorPower = params.minSpeed;
        prevMotorPower = motorPower;

        infoSink()->debug("Turn Motor Power: {} ", motorPower);

        // move the drivetrain
<<<<<<< HEAD
        drivetrain.movePowers(motorPower, -motorPower);
=======
        if (lockedSide == DriveSide::LEFT) {
            drivetrain.rightMotors->move(-motorPower);
            drivetrain.leftMotors->brake();
        } else {
            drivetrain.leftMotors->move(motorPower);
            drivetrain.rightMotors->brake();
        }
>>>>>>> ec3244ea

        // delay to save resources
        pros::delay(10);
    }

    // set the brake mode of the locked side of the drivetrain to its
    // original value
    if (lockedSide == DriveSide::LEFT) this->drivetrain.leftMotors->set_brake_modes(brakeMode);
    else this->drivetrain.rightMotors->set_brake_modes(brakeMode);
    // stop the drivetrain
    drivetrain.movePowers(0, 0);
    // set distTraveled to -1 to indicate that the function has finished
    distTravelled = -1;
    this->endMotion();
}

/**
 * @brief Move the chassis towards the target pose
 *
 * Uses the boomerang controller
 *
 * @param x x location
 * @param y y location
 * @param theta target heading in degrees.
 * @param timeout longest time the robot can spend moving
 *
 * @param maxSpeed the maximum speed the robot can move at. 127 at default
 * @param async whether the function should be run asynchronously. true by default
 */
void lemlib::Chassis::moveToPose(float x, float y, float theta, int timeout, MoveToPoseParams params, bool async) {
    // take the mutex
    this->requestMotionStart();
    // were all motions cancelled?
    if (!this->motionRunning) return;
    // if the function is async, run it in a new task
    if (async) {
        pros::Task task([&]() { moveToPose(x, y, theta, timeout, params, false); });
        this->endMotion();
        pros::delay(10); // delay to give the task time to start
        return;
    }

    // reset PIDs and exit conditions
    lateralPID.reset();
    lateralLargeExit.reset();
    lateralSmallExit.reset();
    angularPID.reset();
    angularLargeExit.reset();
    angularSmallExit.reset();

    // calculate target pose in standard form
    Pose target(x, y, M_PI_2 - degToRad(theta));
    if (!params.forwards) target.theta = fmod(target.theta + M_PI, 2 * M_PI); // backwards movement

    // use global chasePower is chasePower is 0
    if (params.chasePower == 0) params.chasePower = drivetrain.chasePower;

    // initialize vars used between iterations
    Pose lastPose = getPose();
    distTravelled = 0;
    Timer timer(timeout);
    bool close = false;
    bool lateralSettled = false;
    bool prevSameSide = false;
    float prevLateralOut = 0; // previous lateral power
    float prevAngularOut = 0; // previous angular power
    const int compState = pros::competition::get_status();

    // main loop
    while (!timer.isDone() &&
           ((!lateralSettled || (!angularLargeExit.getExit() && !angularSmallExit.getExit())) || !close) &&
           this->motionRunning) {
        // update position
        const Pose pose = getPose(true, true);

        // update distance travelled
        distTravelled += pose.distance(lastPose);
        lastPose = pose;

        // calculate distance to the target point
        const float distTarget = pose.distance(target);

        // check if the robot is close enough to the target to start settling
        if (distTarget < 7.5 && close == false) {
            close = true;
            params.maxSpeed = fmax(fabs(prevLateralOut), 60);
        }

        // check if the lateral controller has settled
        if (lateralLargeExit.getExit() && lateralSmallExit.getExit()) lateralSettled = true;

        // calculate the carrot point
        Pose carrot = target - Pose(cos(target.theta), sin(target.theta)) * params.lead * distTarget;
        if (close) carrot = target; // settling behavior

        // calculate if the robot is on the same side as the carrot point
        const bool robotSide =
            (pose.y - target.y) * -sin(target.theta) <= (pose.x - target.x) * cos(target.theta) + params.earlyExitRange;
        const bool carrotSide = (carrot.y - target.y) * -sin(target.theta) <=
                                (carrot.x - target.x) * cos(target.theta) + params.earlyExitRange;
        const bool sameSide = robotSide == carrotSide;
        // exit if close
        if (!sameSide && prevSameSide && close && params.minSpeed != 0) break;
        prevSameSide = sameSide;

        // calculate error
        const float adjustedRobotTheta = params.forwards ? pose.theta : pose.theta + M_PI;
        const float angularError =
            close ? angleError(adjustedRobotTheta, target.theta) : angleError(adjustedRobotTheta, pose.angle(carrot));
        float lateralError = pose.distance(carrot);
        // only use cos when settling
        // otherwise just multiply by the sign of cos
        // maxSlipSpeed takes care of lateralOut
        if (close) lateralError *= cos(angleError(pose.theta, pose.angle(carrot)));
        else lateralError *= sgn(cos(angleError(pose.theta, pose.angle(carrot))));

        // update exit conditions
        lateralSmallExit.update(lateralError);
        lateralLargeExit.update(lateralError);
        angularSmallExit.update(radToDeg(angularError));
        angularLargeExit.update(radToDeg(angularError));

        // get output from PIDs
        float lateralOut = lateralPID.update(lateralError);
        float angularOut = angularPID.update(radToDeg(angularError));

        // apply restrictions on angular speed
        angularOut = std::clamp(angularOut, -params.maxSpeed, params.maxSpeed);

        // apply restrictions on lateral speed
        lateralOut = std::clamp(lateralOut, -params.maxSpeed, params.maxSpeed);

        // constrain lateral output by max accel
        if (!close) lateralOut = slew(lateralOut, prevLateralOut, lateralSettings.slew);

        // constrain lateral output by the max speed it can travel at without
        // slipping
        const float radius = 1 / fabs(getCurvature(pose, carrot));
        const float maxSlipSpeed(sqrt(params.chasePower * radius * 9.8));
        lateralOut = std::clamp(lateralOut, -maxSlipSpeed, maxSlipSpeed);
        // prioritize angular movement over lateral movement
        const float overturn = fabs(angularOut) + fabs(lateralOut) - params.maxSpeed;
        if (overturn > 0) lateralOut -= lateralOut > 0 ? overturn : -overturn;

        // prevent moving in the wrong direction
        if (params.forwards && !close) lateralOut = std::fmax(lateralOut, 0);
        else if (!params.forwards && !close) lateralOut = std::fmin(lateralOut, 0);

        // constrain lateral output by the minimum speed
        if (params.forwards && lateralOut < fabs(params.minSpeed) && lateralOut > 0) lateralOut = fabs(params.minSpeed);
        if (!params.forwards && -lateralOut < fabs(params.minSpeed) && lateralOut < 0)
            lateralOut = -fabs(params.minSpeed);

        // update previous output
        prevAngularOut = angularOut;
        prevLateralOut = lateralOut;

        infoSink()->debug("lateralOut: {} angularOut: {}", lateralOut, angularOut);

        // ratio the speeds to respect the max speed
        float leftPower = lateralOut + angularOut;
        float rightPower = lateralOut - angularOut;
        const float ratio = std::max(std::fabs(leftPower), std::fabs(rightPower)) / params.maxSpeed;
        if (ratio > 1) {
            leftPower /= ratio;
            rightPower /= ratio;
        }

        // move the drivetrain
        drivetrain.movePowers(leftPower, rightPower);
        // delay to save resources
        pros::delay(10);
    }

    // stop the drivetrain
    drivetrain.movePowers(0, 0);
    // set distTraveled to -1 to indicate that the function has finished
    distTravelled = -1;
    this->endMotion();
}

/**
 * @brief Move the chassis towards a target point
 *
 * @param x x location
 * @param y y location
 * @param timeout longest time the robot can spend moving
 * @param params struct to simulate named parameters
 * @param async whether the function should be run asynchronously. true by default
 */
void lemlib::Chassis::moveToPoint(float x, float y, int timeout, MoveToPointParams params, bool async) {
    params.earlyExitRange = fabs(params.earlyExitRange);
    this->requestMotionStart();
    // were all motions cancelled?
    if (!this->motionRunning) return;
    // if the function is async, run it in a new task
    if (async) {
        pros::Task task([&]() { moveToPoint(x, y, timeout, params, false); });
        this->endMotion();
        pros::delay(10); // delay to give the task time to start
        return;
    }

    // reset PIDs and exit conditions
    lateralPID.reset();
    lateralLargeExit.reset();
    lateralSmallExit.reset();
    angularPID.reset();

    // initialize vars used between iterations
    Pose lastPose = getPose();
    distTravelled = 0;
    Timer timer(timeout);
    bool close = false;
    float prevLateralOut = 0; // previous lateral power
    float prevAngularOut = 0; // previous angular power
    const int compState = pros::competition::get_status();
    std::optional<bool> prevSide = std::nullopt;

    // calculate target pose in standard form
    Pose target(x, y);
    target.theta = lastPose.angle(target);

    // main loop
    while (!timer.isDone() && ((!lateralSmallExit.getExit() && !lateralLargeExit.getExit()) || !close) &&
           this->motionRunning) {
        // update position
        const Pose pose = getPose(true, true);

        // update distance travelled
        distTravelled += pose.distance(lastPose);
        lastPose = pose;

        // calculate distance to the target point
        const float distTarget = pose.distance(target);

        // check if the robot is close enough to the target to start settling
        if (distTarget < 7.5 && close == false) {
            close = true;
            params.maxSpeed = fmax(fabs(prevLateralOut), 60);
        }

        // motion chaining
        const bool side =
            (pose.y - target.y) * -sin(target.theta) <= (pose.x - target.x) * cos(target.theta) + params.earlyExitRange;
        if (prevSide == std::nullopt) prevSide = side;
        const bool sameSide = side == prevSide;
        // exit if close
        if (!sameSide && params.minSpeed != 0) break;
        prevSide = side;

        // calculate error
        const float adjustedRobotTheta = params.forwards ? pose.theta : pose.theta + M_PI;
        const float angularError = angleError(adjustedRobotTheta, pose.angle(target));
        float lateralError = pose.distance(target) * cos(angleError(pose.theta, pose.angle(target)));

        // update exit conditions
        lateralSmallExit.update(lateralError);
        lateralLargeExit.update(lateralError);

        // get output from PIDs
        float lateralOut = lateralPID.update(lateralError);
        float angularOut = angularPID.update(radToDeg(angularError));
        if (close) angularOut = 0;

        // apply restrictions on angular speed
        angularOut = std::clamp(angularOut, -params.maxSpeed, params.maxSpeed);
        angularOut = slew(angularOut, prevAngularOut, angularSettings.slew);

        // apply restrictions on lateral speed
        lateralOut = std::clamp(lateralOut, -params.maxSpeed, params.maxSpeed);
        // constrain lateral output by max accel
        // but not for decelerating, since that would interfere with settling
        if (!close) lateralOut = slew(lateralOut, prevLateralOut, lateralSettings.slew);

        // prevent moving in the wrong direction
        if (params.forwards && !close) lateralOut = std::fmax(lateralOut, 0);
        else if (!params.forwards && !close) lateralOut = std::fmin(lateralOut, 0);

        // constrain lateral output by the minimum speed
        if (params.forwards && lateralOut < fabs(params.minSpeed) && lateralOut > 0) lateralOut = fabs(params.minSpeed);
        if (!params.forwards && -lateralOut < fabs(params.minSpeed) && lateralOut < 0)
            lateralOut = -fabs(params.minSpeed);

        // update previous output
        prevAngularOut = angularOut;
        prevLateralOut = lateralOut;

        infoSink()->debug("Angular Out: {}, Lateral Out: {}", angularOut, lateralOut);

        // ratio the speeds to respect the max speed
        float leftPower = lateralOut + angularOut;
        float rightPower = lateralOut - angularOut;
        const float ratio = std::max(std::fabs(leftPower), std::fabs(rightPower)) / params.maxSpeed;
        if (ratio > 1) {
            leftPower /= ratio;
            rightPower /= ratio;
        }

        // move the drivetrain
        drivetrain.movePowers(leftPower, rightPower);

        // delay to save resources
        pros::delay(10);
    }

    // stop the drivetrain
    drivetrain.movePowers(0, 0);
    // set distTraveled to -1 to indicate that the function has finished
    distTravelled = -1;
    this->endMotion();
}<|MERGE_RESOLUTION|>--- conflicted
+++ resolved
@@ -51,16 +51,6 @@
       wheelDiameter(wheelDiameter),
       rpm(rpm),
       chasePower(chasePower) {}
-
-void lemlib::Drivetrain::movePowers(float leftPower, float rightPower, bool useBrakeMode) {
-    auto processPower = [useBrakeMode](pros::MotorGroup* motorGroup, float power) {
-        if (useBrakeMode && power == 0) motorGroup->move_velocity(0);
-        else motorGroup->move(power);
-    };
-
-    processPower(leftMotors, leftPower);
-    processPower(rightMotors, rightPower);
-}
 
 /**
  * @brief Construct a new Chassis
@@ -323,13 +313,15 @@
         infoSink()->debug("Turn Motor Power: {} ", motorPower);
 
         // move the drivetrain
-        drivetrain.movePowers(motorPower, -motorPower);
+        drivetrain.leftMotors->move(motorPower);
+        drivetrain.rightMotors->move(-motorPower);
 
         pros::delay(10);
     }
 
     // stop the drivetrain
-    drivetrain.movePowers(0, 0);
+    drivetrain.leftMotors->move(0);
+    drivetrain.rightMotors->move(0);
     // set distTraveled to -1 to indicate that the function has finished
     distTravelled = -1;
     this->endMotion();
@@ -404,13 +396,15 @@
         infoSink()->debug("Turn Motor Power: {} ", motorPower);
 
         // move the drivetrain
-        drivetrain.movePowers(motorPower, -motorPower);
+        drivetrain.leftMotors->move(motorPower);
+        drivetrain.rightMotors->move(-motorPower);
 
         pros::delay(10);
     }
 
     // stop the drivetrain
-    drivetrain.movePowers(0, 0);
+    drivetrain.leftMotors->move(0);
+    drivetrain.rightMotors->move(0);
     // set distTraveled to -1 to indicate that the function has finished
     distTravelled = -1;
     this->endMotion();
@@ -496,9 +490,6 @@
         infoSink()->debug("Turn Motor Power: {} ", motorPower);
 
         // move the drivetrain
-<<<<<<< HEAD
-        drivetrain.movePowers(motorPower, -motorPower);
-=======
         if (lockedSide == DriveSide::LEFT) {
             drivetrain.rightMotors->move(-motorPower);
             drivetrain.leftMotors->brake();
@@ -506,7 +497,6 @@
             drivetrain.leftMotors->move(motorPower);
             drivetrain.rightMotors->brake();
         }
->>>>>>> ec3244ea
 
         pros::delay(10);
     }
@@ -516,7 +506,8 @@
     if (lockedSide == DriveSide::LEFT) this->drivetrain.leftMotors->set_brake_modes(brakeMode);
     else this->drivetrain.rightMotors->set_brake_modes(brakeMode);
     // stop the drivetrain
-    drivetrain.movePowers(0, 0);
+    drivetrain.leftMotors->move(0);
+    drivetrain.rightMotors->move(0);
     // set distTraveled to -1 to indicate that the function has finished
     distTravelled = -1;
     this->endMotion();
@@ -598,9 +589,6 @@
         infoSink()->debug("Turn Motor Power: {} ", motorPower);
 
         // move the drivetrain
-<<<<<<< HEAD
-        drivetrain.movePowers(motorPower, -motorPower);
-=======
         if (lockedSide == DriveSide::LEFT) {
             drivetrain.rightMotors->move(-motorPower);
             drivetrain.leftMotors->brake();
@@ -608,7 +596,6 @@
             drivetrain.leftMotors->move(motorPower);
             drivetrain.rightMotors->brake();
         }
->>>>>>> ec3244ea
 
         // delay to save resources
         pros::delay(10);
@@ -619,7 +606,8 @@
     if (lockedSide == DriveSide::LEFT) this->drivetrain.leftMotors->set_brake_modes(brakeMode);
     else this->drivetrain.rightMotors->set_brake_modes(brakeMode);
     // stop the drivetrain
-    drivetrain.movePowers(0, 0);
+    drivetrain.leftMotors->move(0);
+    drivetrain.rightMotors->move(0);
     // set distTraveled to -1 to indicate that the function has finished
     distTravelled = -1;
     this->endMotion();
@@ -778,13 +766,16 @@
         }
 
         // move the drivetrain
-        drivetrain.movePowers(leftPower, rightPower);
+        drivetrain.leftMotors->move(leftPower);
+        drivetrain.rightMotors->move(rightPower);
+
         // delay to save resources
         pros::delay(10);
     }
 
     // stop the drivetrain
-    drivetrain.movePowers(0, 0);
+    drivetrain.leftMotors->move(0);
+    drivetrain.rightMotors->move(0);
     // set distTraveled to -1 to indicate that the function has finished
     distTravelled = -1;
     this->endMotion();
@@ -909,14 +900,16 @@
         }
 
         // move the drivetrain
-        drivetrain.movePowers(leftPower, rightPower);
+        drivetrain.leftMotors->move(leftPower);
+        drivetrain.rightMotors->move(rightPower);
 
         // delay to save resources
         pros::delay(10);
     }
 
     // stop the drivetrain
-    drivetrain.movePowers(0, 0);
+    drivetrain.leftMotors->move(0);
+    drivetrain.rightMotors->move(0);
     // set distTraveled to -1 to indicate that the function has finished
     distTravelled = -1;
     this->endMotion();
