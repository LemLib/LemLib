--- conflicted
+++ resolved
@@ -101,27 +101,6 @@
 lemlib::Pose lemlib::Chassis::getPose(bool radians) { return lemlib::getPose(radians); }
 
 /**
- * Turns the robot to face a point
- *
- * Instead of using a defined heading, this function uses a point to determine which angle
- * the robot should turn to. Using a heading assumes the robot's starting position is constant
- * which of course its not
- *
- * It uses the generic LemLib PID class to calculate the power needed to the point.
- * It also uses it for exit conditions.
- *
-<<<<<<< HEAD
- * If the competition state changes, the function will stop. This prevents the code from
- * controlling the robot when its not supposed to, but still allows for the function
- * to be called in driver control for testing.
-=======
- * @param time time in seconds
- * @param radians False for degrees, true for radians. False by default
- * @return lemlib::Pose
- */
-lemlib::Pose lemlib::Chassis::estimatePose(float time, bool radians) { return lemlib::estimatePose(time, radians); }
-
-/**
  * @brief Wait until the robot has traveled a certain distance along the path
  *
  * @note Units are in inches if curret motion is moveTo or follow, degrees if using turnTo
@@ -135,22 +114,18 @@
 }
 
 /**
- * @brief Turn the chassis so it is facing the target point
->>>>>>> f6243ef1
- *
- * Thanks to the angleError function, the robot will always turn the fastest way.
- *
-<<<<<<< HEAD
- * Its logging id is "angularPID" if you want to see its logs.
-=======
- * @param x x location
- * @param y y location
- * @param timeout longest time the robot can spend moving
- * @param async whether the function should be run asynchronously. false by default
- * @param reversed whether the robot should turn to face the point with the back of the robot. false by default
- * @param maxSpeed the maximum speed the robot can turn at. Default is 200
- * @param log whether the chassis should log the turnTo function. false by default
->>>>>>> f6243ef1
+ * Turns the robot to face a point
+ *
+ * Instead of using a defined heading, this function uses a point to determine which angle
+ * the robot should turn to. Using a heading assumes the robot's starting position is constant
+ * which of course its not
+ *
+ * It uses the generic LemLib PID class to calculate the power needed to the point.
+ * It also uses it for exit conditions.
+ *
+ * If the competition state changes, the function will stop. This prevents the code from
+ * controlling the robot when its not supposed to, but still allows for the function
+ * to be called in driver control for testing.
  */
 void lemlib::Chassis::turnTo(float x, float y, int timeout, bool async, bool reversed, float maxSpeed, bool log) {
     // try to take the mutex
@@ -163,6 +138,7 @@
         pros::delay(10); // delay to give the task time to start
         return;
     }
+  
     float targetTheta;
     float deltaX, deltaY, deltaTheta;
     float motorPower;
@@ -231,24 +207,9 @@
  * at while performing a turn of a specific radius. This is done using the formula v = sqrt( u * r * g )
  * where u is a constant, tuned by the user. The robot will then cap its speed to v.
  *
-<<<<<<< HEAD
  * The reason this is done is to prevent overshooting turns, which wastes time and causes unpredictable
  * movement. Robots without traction wheels are especially prone to overshooting turns, but this algorithm
  * prevents that if tuned correctly.
-=======
- * @param x x location
- * @param y y location
- * @param theta theta (in degrees). Target angle
- * @param timeout longest time the robot can spend moving
- * @param async whether the function should be run asynchronously. false by default
- * @param forwards whether the robot should move forwards or backwards. true for forwards (default), false for
- * backwards
- * @param lead the lead parameter. Determines how curved the robot will move. 0.6 by default (0 < lead < 1)
- * @param chasePower higher values make the robot move faster but causes more overshoot on turns. 0 makes it
- * default to global value
- * @param maxSpeed the maximum speed the robot can move at. 127 at default
- * @param log whether the chassis should log the turnTo function. false by default
->>>>>>> f6243ef1
  */
 void lemlib::Chassis::moveTo(float x, float y, float theta, int timeout, bool async, bool forwards, float chasePower,
                              float lead, float maxSpeed, bool log) {
