--- conflicted
+++ resolved
@@ -32,13 +32,6 @@
       horizontal2(horizontal2),
       imu(imu) {}
 
-lemlib::PtoSet::PtoSet(pros::MotorGroup* leftMotors, pros::MotorGroup* rightMotors, bool isActive)
-    : leftMotors(leftMotors),
-      rightMotors(rightMotors),
-      isActive(isActive) {}
-
-void lemlib::PtoSet::setState(bool isActive) { this->isActive = isActive; }
-
 /**
  * @brief The constants are stored in a struct so that they can be easily passed to the chassis class
  * Set a constant to 0 and it will be ignored
@@ -58,32 +51,6 @@
       wheelDiameter(wheelDiameter),
       rpm(rpm),
       chasePower(chasePower) {}
-
-void lemlib::Drivetrain::addPtoSet(PtoSet* ptoSet) { ptoSets.push_back(ptoSet); }
-
-/**
- * @brief Sets the motor powers
- *
- * @param leftPower left side motor power in volts [-127, 127]
- * @param rightPower right side motor power in volts [-127, 127]
- * @param useBrakeMode whether or not to respect the chosen braking mode when power = 0. True by defualt.
- */
-void lemlib::Drivetrain::driveMotors(float leftPower, float rightPower, bool useBrakeMode) {
-    auto setPower = [](pros::MotorGroup* motors, float power, bool useBrakeMode) {
-        if (useBrakeMode && power == 0) motors->move_velocity(0);
-        else motors->move(power);
-    };
-
-    setPower(this->leftMotors, leftPower, useBrakeMode);
-    setPower(this->rightMotors, rightPower, useBrakeMode);
-
-    for (PtoSet* ptoSet : this->ptoSets) {
-        if (ptoSet->isActive) {
-            setPower(ptoSet->leftMotors, leftPower, useBrakeMode);
-            setPower(ptoSet->rightMotors, rightPower, useBrakeMode);
-        }
-    }
-}
 
 /**
  * @brief Construct a new Chassis
@@ -151,17 +118,6 @@
 }
 
 /**
- * @brief Set the drivetrain motors
- *
- * @param leftMotors pointer to the left motors
- * @param rightMotors pointer to the right motors
- */
-void lemlib::Chassis::setDriveMotorGroup(pros::MotorGroup* leftMotors, pros::MotorGroup* rightMotors) {
-    this->drivetrain.leftMotors = leftMotors;
-    this->drivetrain.rightMotors = rightMotors;
-}
-
-/**
  * @brief Calibrate the chassis sensors
  *
  * @param calibrateIMU whether the IMU should be calibrated. true by default
@@ -282,11 +238,6 @@
 void lemlib::Chassis::setBrakeMode(pros::motor_brake_mode_e mode) {
     drivetrain.leftMotors->set_brake_modes(mode);
     drivetrain.rightMotors->set_brake_modes(mode);
-
-    for (PtoSet* ptoSet : drivetrain.ptoSets) {
-        ptoSet->leftMotors->set_brake_modes(mode);
-        ptoSet->rightMotors->set_brake_modes(mode);
-    }
 }
 
 /**
@@ -300,22 +251,14 @@
  * @param params struct to simulate named parameters
  * @param async whether the function should be run asynchronously. true by default
  */
-<<<<<<< HEAD
-void lemlib::Chassis::turnToPoint(float x, float y, int timeout, bool forwards, float maxSpeed, bool async) {
-=======
 void lemlib::Chassis::turnTo(float x, float y, int timeout, TurnToParams params, bool async) {
     params.minSpeed = fabs(params.minSpeed);
->>>>>>> 078b5807
     this->requestMotionStart();
     // were all motions cancelled?
     if (!this->motionRunning) return;
     // if the function is async, run it in a new task
     if (async) {
-<<<<<<< HEAD
-        pros::Task task([&]() { turnToPoint(x, y, timeout, forwards, maxSpeed, false); });
-=======
         pros::Task task([&]() { turnTo(x, y, timeout, params, false); });
->>>>>>> 078b5807
         this->endMotion();
         pros::delay(10); // delay to give the task time to start
         return;
@@ -370,83 +313,15 @@
         infoSink()->debug("Turn Motor Power: {} ", motorPower);
 
         // move the drivetrain
-        drivetrain.driveMotors(motorPower, -motorPower);
+        drivetrain.leftMotors->move(motorPower);
+        drivetrain.rightMotors->move(-motorPower);
 
         pros::delay(10);
     }
 
     // stop the drivetrain
-    drivetrain.driveMotors(0, 0);
-    // set distTraveled to -1 to indicate that the function has finished
-    distTravelled = -1;
-    this->endMotion();
-}
-
-/**
- * @brief Turn the chassis so it is facing the target heading
- *
- * The PID logging id is "angularPID"
- *
- * @param targetTheta robot target heading
- * @param timeout longest time the robot can spend moving
- * @param radians whether the heading is in radians or degrees. false by default
- * @param forwards whether the robot should turn to face the heading with the front of the robot. true by default
- * @param maxSpeed the maximum speed the robot can turn at. Default is 127
- * @param async whether the function should be run asynchronously. true by default
- */
-void lemlib::Chassis::turnToHeading(float targetTheta, int timeout, bool radians, bool forwards, float maxSpeed,
-                                    bool async) {
-    this->requestMotionStart();
-    // were all motions cancelled?
-    if (!this->motionRunning) return;
-    // if the function is async, run it in a new task
-    if (async) {
-        pros::Task task([&]() { turnToHeading(targetTheta, timeout, radians, forwards, maxSpeed, false); });
-        this->endMotion();
-        pros::delay(10); // delay to give the task time to start
-        return;
-    }
-    float deltaTheta;
-    float motorPower;
-    float startTheta = getPose().theta;
-    std::uint8_t compState = pros::competition::get_status();
-    distTravelled = 0;
-    Timer timer(timeout);
-    angularLargeExit.reset();
-    angularSmallExit.reset();
-    angularPID.reset();
-
-    // main loop
-    while (!timer.isDone() && !angularLargeExit.getExit() && !angularSmallExit.getExit() && this->motionRunning) {
-        // update variables
-        Pose pose = getPose();
-        pose.theta = (forwards) ? fmod(pose.theta, 360) : fmod(pose.theta - 180, 360);
-
-        if (radians) { targetTheta = radToDeg(targetTheta); }
-
-        // update completion vars
-        distTravelled = fabs(angleError(pose.theta, startTheta));
-
-        // calculate deltaTheta
-        deltaTheta = angleError(targetTheta, pose.theta, false);
-
-        // calculate the speed
-        motorPower = angularPID.update(deltaTheta);
-        angularLargeExit.update(deltaTheta);
-        angularSmallExit.update(deltaTheta);
-
-        // cap the speed
-        if (motorPower > maxSpeed) motorPower = maxSpeed;
-        else if (motorPower < -maxSpeed) motorPower = -maxSpeed;
-
-        // move the drivetrain
-        drivetrain.driveMotors(motorPower, -motorPower);
-
-        pros::delay(10);
-    }
-
-    // stop the drivetrain
-    drivetrain.driveMotors(0, 0);
+    drivetrain.leftMotors->move(0);
+    drivetrain.rightMotors->move(0);
     // set distTraveled to -1 to indicate that the function has finished
     distTravelled = -1;
     this->endMotion();
@@ -604,14 +479,16 @@
         }
 
         // move the drivetrain
-        drivetrain.driveMotors(leftPower, rightPower);
+        drivetrain.leftMotors->move(leftPower);
+        drivetrain.rightMotors->move(rightPower);
 
         // delay to save resources
         pros::delay(10);
     }
 
     // stop the drivetrain
-    drivetrain.driveMotors(0, 0);
+    drivetrain.leftMotors->move(0);
+    drivetrain.rightMotors->move(0);
     // set distTraveled to -1 to indicate that the function has finished
     distTravelled = -1;
     this->endMotion();
@@ -736,14 +613,16 @@
         }
 
         // move the drivetrain
-        drivetrain.driveMotors(leftPower, rightPower);
+        drivetrain.leftMotors->move(leftPower);
+        drivetrain.rightMotors->move(rightPower);
 
         // delay to save resources
         pros::delay(10);
     }
 
     // stop the drivetrain
-    drivetrain.driveMotors(0, 0);
+    drivetrain.leftMotors->move(0);
+    drivetrain.rightMotors->move(0);
     // set distTraveled to -1 to indicate that the function has finished
     distTravelled = -1;
     this->endMotion();
