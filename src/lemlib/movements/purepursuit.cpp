--- conflicted
+++ resolved
@@ -17,11 +17,7 @@
  * it into a vector of strings. We then convert each of these strings into
  * floats, and then push back a new waypoint to the path vector
  */
-<<<<<<< HEAD
-PurePursuit::PurePursuit(Length trackWidth, const asset& path, Length lookaheadDist, Time timeout, bool forwards,
-=======
-PurePursuit::PurePursuit(float trackWidth, const asset& path, float lookaheadDist, int timeout, bool reversed,
->>>>>>> 64918c4b
+PurePursuit::PurePursuit(Length trackWidth, const asset& path, Length lookaheadDist, Time timeout, bool reversed,
                          int maxSpeed)
     : Movement(),
       trackWidth(trackWidth),
@@ -79,11 +75,7 @@
     if (state == 1) return {128, 128};
 
     // add pi to theta if the robot is moving backwards
-<<<<<<< HEAD
-    if (!forwards) pose.theta = units::mod(pose.theta + rot / 2, rot);
-=======
-    if (reversed) pose.theta = std::fmod(pose.theta + M_PI, 2 * M_PI);
->>>>>>> 64918c4b
+    if (reversed) pose.theta = units::mod(pose.theta + rot / 2, rot);
 
     // update completion vars
     if (dist == 0_m) { // if dist is 0, this is the first time update() has been called
