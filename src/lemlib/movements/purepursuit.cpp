--- conflicted
+++ resolved
@@ -28,11 +28,8 @@
     // get the current competition state. If this changes, the movement will stop
     this->compState = pros::competition::get_status();
     // get the starting time
-<<<<<<< HEAD
-    startTime = pros::millis() * ms;
-=======
-    this->startTime = pros::millis();
->>>>>>> be03e36d
+    this->startTime = pros::millis() * ms;
+ 
     // decode the asset
     // TODO: be able to pass in a buffer directly instead of covert to string
     std::string input(reinterpret_cast<char*>(path.buf), path.size);
@@ -54,11 +51,7 @@
  * This is useful if you want to wait until the robot has travelled a certain distance.
  * For example, you want the robot to engage a mechanism when it has travelled 10 inches.
  */
-<<<<<<< HEAD
-float PurePursuit::getDist() { return dist.convert(m); }
-=======
-float PurePursuit::getDist() { return this->dist; }
->>>>>>> be03e36d
+float PurePursuit::getDist() { return this->dist.convert(m); }
 
 /**
  * Pure Pursuit is a motion algorithm published by R. Craig Coulter in 1992
@@ -78,30 +71,17 @@
     // exit if the competition state has changed
     if (pros::competition::get_status() != this->compState) this->state = 1;
     // exit if the timeout has been reached
-<<<<<<< HEAD
-    if (pros::millis() * ms - startTime > timeout) state = 1;
-=======
-    if (pros::millis() - this->startTime > this->timeout) this->state = 1;
->>>>>>> be03e36d
+    if (pros::millis() * ms - this->startTime > this->timeout) this->state = 1;
     // exit if the movement is done
     if (this->state == 1) return {128, 128};
 
     // add pi to theta if the robot is moving backwards
-<<<<<<< HEAD
-    if (reversed) pose.theta = units::mod(pose.theta + rot / 2, rot);
+    if (this->reversed) pose.theta = units::mod(pose.theta + rot / 2, rot);
 
     // update completion vars
-    if (dist == 0_m) { // if dist is 0, this is the first time update() has been called
-        dist = 0.0001_in;
-        prevPose = pose;
-=======
-    if (this->reversed) pose.theta = std::fmod(pose.theta + M_PI, 2 * M_PI);
-
-    // update completion vars
-    if (this->dist == 0) { // if dist is 0, this is the first time update() has been called
-        this->dist = 0.0001;
+    if (this->dist == 0_m) { // if dist is 0, this is the first time update() has been called
+        this->dist = 0.0001_in;
         this->prevPose = pose;
->>>>>>> be03e36d
     }
     this->dist += pose.distance(this->prevPose);
     this->prevPose = pose;
@@ -135,17 +115,10 @@
     // get the target velocity of the robot
     double targetVel = closest.speed;
     // calculate target left and right velocities
-<<<<<<< HEAD
-    double leftVel = targetVel * ((Number(2) + curvature * trackWidth) / 2).raw();
-    double rightVel = targetVel * ((Number(2) - curvature * trackWidth) / 2).raw(); // todo: test
+    double leftVel = targetVel * ((Number(2) + curvature * this->trackWidth) / 2).raw();
+    double rightVel = targetVel * ((Number(2) - curvature * this->trackWidth) / 2).raw(); // todo: test
     // ratio the speeds to respect the max speed
-    float ratio = std::max(std::abs(leftVel), std::abs(rightVel)) / maxSpeed;
-=======
-    float leftVel = targetVel * (2 + curvature * this->trackWidth) / 2;
-    float rightVel = targetVel * (2 - curvature * this->trackWidth) / 2;
-    // ratio the speeds to respect the max speed
-    float ratio = std::max(std::fabs(leftVel), std::fabs(rightVel)) / this->maxSpeed;
->>>>>>> be03e36d
+    float ratio = std::max(std::abs(leftVel), std::abs(rightVel)) / this->maxSpeed;
     if (ratio > 1) {
         leftVel /= ratio;
         rightVel /= ratio;
