--- conflicted
+++ resolved
@@ -84,16 +84,11 @@
     if (this->state == 1) carrot = this->target; // settling behavior
 
     // calculate error
-<<<<<<< HEAD
     Angle angularError = angleError(pose.angle(carrot), pose.theta); // angular error
-    Length linearError = pose.distance(carrot) * units::cos(angularError); // linear error
-=======
-    float angularError = angleError(pose.angle(carrot), pose.theta); // angular error
-    float linearError = pose.distance(carrot);
+    Length linearError = pose.distance(carrot);
     // linear error
-    if (this->state == 1) linearError *= cos(angularError);
-    else linearError *= std::fmax(cos(angularError), 0);
->>>>>>> 7bdd2712
+    if (this->state == 1) linearError *= units::cos(angularError).raw();
+    else linearError *= (units::max(units::cos(angularError), 0_num)).raw();
     if (this->state == 1) angularError = angleError(this->target.theta, pose.theta); // settling behavior
     if (this->reversed) linearError = -linearError;
 
