#include <cmath>
#include "pros/misc.hpp"
#include "lemlib/util.hpp"
#include "lemlib/movements/boomerang.hpp"

namespace lemlib {
/**
 * Boomerang constructor
 *
 * Some members of the class need to be explicitly initialized
 * But, some members need to be configured further in the body
 *
 * Here we just store the arguments in member variables, and store the
 * initial competition state, and manipulate the target heading based on
 * whether the robot is going to be moving forwards or backwards
 */
Boomerang::Boomerang(FAPID<Length> linearPID, FAPID<Angle> angularPID, Pose target, bool reversed, float chasePower,
                     float lead, int maxSpeed)
    : Movement(),
      linearPID(linearPID),
      angularPID(angularPID),
      target(target),
      reversed(reversed),
      chasePower(chasePower),
      lead(lead),
      maxSpeed(maxSpeed) {
    // get the current competition state. If this changes, the movement will stop
    this->compState = pros::competition::get_status();
    // flip target theta if moving backwards
<<<<<<< HEAD
    if (reversed) target.theta = units::mod(target.theta + M_PI * rad, 1_rot);
=======
    if (reversed) this->target.theta = fmod(this->target.theta + M_PI, 2 * M_PI);
>>>>>>> be03e36d
}

/**
 * Get the distance travelled during the movement
 *
 * This is useful if you want to wait until the robot has travelled a certain distance.
 * For example, you want the robot to engage a mechanism when it has travelled 10 inches.
 */
<<<<<<< HEAD
float Boomerang::getDist() { return dist.convert(m); } // todo test
=======
float Boomerang::getDist() { return this->dist; }
>>>>>>> be03e36d

/**
 * The boomerang controller is a motion algorithm inspired by adaptive PID seeking
 * and pure pursuit. While it can't be used to follow a path, it can be used to
 * move to a pose, that is a point and heading, by moving in a curved path.
 *
 * The algorithm works by calculating the "carrot point". Its calculated using
 * the distance from the robot to the target, multiplying it by the lead distance,
 * and then having it on the same angle from the target as the target heading.
 *
 * This may be more convenient than using pure pursuit, as it doesn't require
 * a path to be generated. Its also more suitable for smaller movements.
 * The controller does have some limitations, however. Since its velocity is
 * not computed in advance, the algorithm has some trouble with sharp turns.
 * The speed around corners should be limited, and this limit can vary greatly
 * between different drivetrains. This is solved by the chasePower parameter.
 * Its used along with an algorithm borrowed from pure pursuit which calculates
 * the curvature of an arc tangent to the heading of the robot and the carrot point,
 * and based on that it will generate a maximum speed the robot can move at.
 *
 * Desmos Demo: https://www.desmos.com/calculator/sptjw5szex
 */
std::pair<int, int> Boomerang::update(Pose pose) {
    // set state to 1 if in state 0 and close to the target
<<<<<<< HEAD
    if (state == 0 && pose.distance(target) < 7.5_in) state = 1;
=======
    if (this->state == 0 && pose.distance(this->target) < 7.5) this->state = 1;
>>>>>>> be03e36d
    // set state to 2 if in state 1 and the linear PID has settled
    if (this->state == 1 && this->linearPID.settled()) this->state = 2;
    // exit if movement is in state 2 (done)
    if (this->state == 2) return {128, 128};

    // if going in reverse, flip the heading of the pose
<<<<<<< HEAD
    if (reversed) pose.theta += M_PI * rad;

    // update completion vars
    if (dist == 0_m) { // if dist is 0, this is the first time update() has been called
        dist = 0.0001_in;
        prevPose = pose;
=======
    if (this->reversed) pose.theta += M_PI;

    // update completion vars
    if (this->dist == 0) { // if dist is 0, this is the first time update() has been called
        this->dist = 0.0001;
        this->prevPose = pose;
>>>>>>> be03e36d
    }
    this->dist += pose.distance(this->prevPose);
    this->prevPose = pose;

    // calculate the carrot point
<<<<<<< HEAD
    Pose carrot = target - (Pose(units::cos(target.theta) * m, units::sin(target.theta) * m) *
                            (float)(lead * pose.distance(target).convert(m)));
    if (state == 1) carrot = target; // settling behavior

    // calculate error
    Angle angularError = angleError(pose.angle(carrot), pose.theta); // angular error
    Length linearError = pose.distance(carrot) * units::cos(angularError); // linear error
    if (state == 1) angularError = angleError(target.theta, pose.theta); // settling behavior
    if (reversed) linearError = -linearError;

    // get PID outputs
    float angularPower = -angularPID.update(angularError, 0_rad); // todo: test
    float linearPower = linearPID.update(linearError, 0_m);
=======
    Pose carrot = this->target -
                  (Pose(cos(this->target.theta), sin(this->target.theta)) * this->lead * pose.distance(this->target));
    if (this->state == 1) carrot = this->target; // settling behavior

    // calculate error
    float angularError = angleError(pose.angle(carrot), pose.theta); // angular error
    float linearError = pose.distance(carrot) * cos(angularError); // linear error
    if (this->state == 1) angularError = angleError(this->target.theta, pose.theta); // settling behavior
    if (this->reversed) linearError = -linearError;

    // get PID outputs
    float angularPower = -this->angularPID.update(radToDeg(angularError), 0);
    float linearPower = this->linearPID.update(linearError, 0);
>>>>>>> be03e36d

    // calculate radius of turn
    Curvature curvature = units::abs(getCurvature(pose, carrot));
    if (curvature == 0_radpm) curvature = -1_radpm;
    Length radius = 1 / curvature;

    // calculate the maximum speed at which the robot can turn
    // using the formula v = sqrt( u * r * g )
<<<<<<< HEAD
    if (radius != -1_m) {
        float maxTurnSpeed = sqrt(chasePower * radius.raw() * 9.8);
=======
    if (radius != -1) {
        float maxTurnSpeed = sqrt(this->chasePower * radius * 9.8);
>>>>>>> be03e36d
        // the new linear power is the minimum of the linear power and the max turn speed
        if (linearPower > maxTurnSpeed && this->state == 0) linearPower = maxTurnSpeed;
        else if (linearPower < -maxTurnSpeed && this->state == 0) linearPower = -maxTurnSpeed;
    }

    // prioritize turning over moving
    float overturn = fabs(angularPower) + fabs(linearPower) - this->maxSpeed;
    if (overturn > 0) linearPower -= linearPower > 0 ? overturn : -overturn;

    // calculate motor powers
    float leftPower = linearPower + angularPower;
    float rightPower = linearPower - angularPower;

    // return motor output
    return {leftPower, rightPower};
}
}; // namespace lemlib<|MERGE_RESOLUTION|>--- conflicted
+++ resolved
@@ -27,11 +27,7 @@
     // get the current competition state. If this changes, the movement will stop
     this->compState = pros::competition::get_status();
     // flip target theta if moving backwards
-<<<<<<< HEAD
-    if (reversed) target.theta = units::mod(target.theta + M_PI * rad, 1_rot);
-=======
-    if (reversed) this->target.theta = fmod(this->target.theta + M_PI, 2 * M_PI);
->>>>>>> be03e36d
+    if (reversed) this->target.theta = units::mod(this->target.theta + M_PI * rad, 1_rot);
 }
 
 /**
@@ -40,11 +36,7 @@
  * This is useful if you want to wait until the robot has travelled a certain distance.
  * For example, you want the robot to engage a mechanism when it has travelled 10 inches.
  */
-<<<<<<< HEAD
-float Boomerang::getDist() { return dist.convert(m); } // todo test
-=======
-float Boomerang::getDist() { return this->dist; }
->>>>>>> be03e36d
+float Boomerang::getDist() { return this->dist.convert(m); } // todo test
 
 /**
  * The boomerang controller is a motion algorithm inspired by adaptive PID seeking
@@ -69,66 +61,37 @@
  */
 std::pair<int, int> Boomerang::update(Pose pose) {
     // set state to 1 if in state 0 and close to the target
-<<<<<<< HEAD
-    if (state == 0 && pose.distance(target) < 7.5_in) state = 1;
-=======
-    if (this->state == 0 && pose.distance(this->target) < 7.5) this->state = 1;
->>>>>>> be03e36d
+    if (this->state == 0 && pose.distance(this->target) < 7.5_in) this->state = 1;
     // set state to 2 if in state 1 and the linear PID has settled
     if (this->state == 1 && this->linearPID.settled()) this->state = 2;
     // exit if movement is in state 2 (done)
     if (this->state == 2) return {128, 128};
 
     // if going in reverse, flip the heading of the pose
-<<<<<<< HEAD
-    if (reversed) pose.theta += M_PI * rad;
+    if (this->reversed) pose.theta += M_PI * rad;
 
     // update completion vars
-    if (dist == 0_m) { // if dist is 0, this is the first time update() has been called
-        dist = 0.0001_in;
-        prevPose = pose;
-=======
-    if (this->reversed) pose.theta += M_PI;
-
-    // update completion vars
-    if (this->dist == 0) { // if dist is 0, this is the first time update() has been called
-        this->dist = 0.0001;
+    if (this->dist == 0_m) { // if dist is 0, this is the first time update() has been called
+        this->dist = 0.0001_in;
         this->prevPose = pose;
->>>>>>> be03e36d
     }
     this->dist += pose.distance(this->prevPose);
     this->prevPose = pose;
 
     // calculate the carrot point
-<<<<<<< HEAD
-    Pose carrot = target - (Pose(units::cos(target.theta) * m, units::sin(target.theta) * m) *
-                            (float)(lead * pose.distance(target).convert(m)));
-    if (state == 1) carrot = target; // settling behavior
+    Pose carrot = this->target - (Pose(units::cos(this->target.theta) * m, units::sin(this->target.theta) * m) *
+                            (float)(this->lead * pose.distance(this->target).convert(m)));
+    if (this->state == 1) carrot = this->target; // settling behavior
 
     // calculate error
     Angle angularError = angleError(pose.angle(carrot), pose.theta); // angular error
     Length linearError = pose.distance(carrot) * units::cos(angularError); // linear error
-    if (state == 1) angularError = angleError(target.theta, pose.theta); // settling behavior
-    if (reversed) linearError = -linearError;
-
-    // get PID outputs
-    float angularPower = -angularPID.update(angularError, 0_rad); // todo: test
-    float linearPower = linearPID.update(linearError, 0_m);
-=======
-    Pose carrot = this->target -
-                  (Pose(cos(this->target.theta), sin(this->target.theta)) * this->lead * pose.distance(this->target));
-    if (this->state == 1) carrot = this->target; // settling behavior
-
-    // calculate error
-    float angularError = angleError(pose.angle(carrot), pose.theta); // angular error
-    float linearError = pose.distance(carrot) * cos(angularError); // linear error
     if (this->state == 1) angularError = angleError(this->target.theta, pose.theta); // settling behavior
     if (this->reversed) linearError = -linearError;
 
     // get PID outputs
-    float angularPower = -this->angularPID.update(radToDeg(angularError), 0);
-    float linearPower = this->linearPID.update(linearError, 0);
->>>>>>> be03e36d
+    float angularPower = -this->angularPID.update(angularError, 0_rad); // todo: test
+    float linearPower = this->linearPID.update(linearError, 0_m);
 
     // calculate radius of turn
     Curvature curvature = units::abs(getCurvature(pose, carrot));
@@ -137,13 +100,9 @@
 
     // calculate the maximum speed at which the robot can turn
     // using the formula v = sqrt( u * r * g )
-<<<<<<< HEAD
     if (radius != -1_m) {
-        float maxTurnSpeed = sqrt(chasePower * radius.raw() * 9.8);
-=======
-    if (radius != -1) {
-        float maxTurnSpeed = sqrt(this->chasePower * radius * 9.8);
->>>>>>> be03e36d
+        float maxTurnSpeed = sqrt(this->chasePower * radius.raw() * 9.8);
+
         // the new linear power is the minimum of the linear power and the max turn speed
         if (linearPower > maxTurnSpeed && this->state == 0) linearPower = maxTurnSpeed;
         else if (linearPower < -maxTurnSpeed && this->state == 0) linearPower = -maxTurnSpeed;
