/**
 * @file include/lemlib/pose.hpp
 * @author LemLib Team
 * @brief Pose class declarations
 * @version 0.4.5
 * @date 2023-01-23
 *
 * @copyright Copyright (c) 2023
 *
 */
#pragma once

#include "units.hpp"
#include <string>

namespace lemlib {
class Pose {
    public:
        /** @brief x value*/
        Length x;
        /** @brief y value*/
        Length y;
        /** @brief theta value*/
        Angle theta;
        /**
         * @brief Create a new pose
         *
         * @param x component
         * @param y component
         * @param theta heading. Defaults to 0
         */
        Pose(Length x, Length y, Angle theta = 0_rad);
        /**
         * @brief Add a pose to this pose
         *
         * @param other other pose
         * @return Pose
         */
        Pose operator+(const Pose& other) const;
        /**
         * @brief Set the value of this pose to its value + the value of another pose
         *
         * @param other other pose
         */
        void operator+=(const Pose& other);
        /**
         * @brief Subtract a pose from this pose
         *
         * @param other other pose
         * @return Pose
         */
        Pose operator-(const Pose& other) const;
        /**
         * @brief Set the value of this pose to its value - the value of another pose
         *
         * @param other other pose
         */
        void operator-=(const Pose& other);
        /**
         * @brief Multiply a pose by this pose
         *
         * @param other other pose
         * @return Pose
         */
        float operator*(const Pose& other) const;
        /**
         * @brief Multiply a pose by a float
         *
         * @param other float
         * @return Pose
         */
        Pose operator*(const float& other) const;
        /**
         * @brief Divide a pose by a float
         *
         * @param other float
         * @return Pose
         */
        Pose operator/(const float& other) const;
        /**
         * @brief Check if two poses are equal
         *
         * @param other the other pose
         * @return bool
         */
        bool operator==(const Pose& other) const;
        /**
         * @brief Check if two poses are not equal
         *
         * @param other the other pose
         * @return bool
         */
        bool operator!=(const Pose& other) const;
        /**
         * @brief Linearly interpolate between two poses
         *
         * @param other the other pose
         * @param t t value
         * @return Pose
         */
        Pose lerp(const Pose other, float t) const;
        /**
         * @brief Get the distance between two poses
         *
         * @param other the other pose
         * @return Length
         */
<<<<<<< HEAD
        Length distance(Pose other);
=======
        float distance(const Pose other) const;
>>>>>>> 64918c4b
        /**
         * @brief Get the angle between two poses
         *
         * @param other the other pose
         * @return Angle
         */
<<<<<<< HEAD
        Angle angle(Pose other);
=======
        float angle(const Pose other) const;
>>>>>>> 64918c4b
        /**
         * @brief Rotate a pose by an angle
         *
         * @note positive angle results in counterclockwise translation
         *
         * @param angle angle
         * @return Pose
         */
<<<<<<< HEAD
        Pose rotate(Angle angle);
=======
        Pose rotate(float angle) const;
>>>>>>> 64918c4b
};

/**
 * @brief Format a pose
 *
 * @param pose
 * @return std::string
 */
std::string format_as(const Pose& pose);

/**
 * @brief Waypoint class. Derived from Pose. Has speed field
 */
class Waypoint : public Pose {
    public:
        /**
         * @brief Construct a new Waypoint
         *
         * @param x
         * @param y
         * @param theta
         * @param speed
         */
        Waypoint(Length x, Length y, Angle theta = 0_rad, AngularVelocity speed = 0_rpm, int index = 0)
            : Pose(x, y, theta),
              speed(speed),
              index(index) {}

        AngularVelocity speed;
        int index;
};
} // namespace lemlib<|MERGE_RESOLUTION|>--- conflicted
+++ resolved
@@ -105,22 +105,14 @@
          * @param other the other pose
          * @return Length
          */
-<<<<<<< HEAD
         Length distance(Pose other);
-=======
-        float distance(const Pose other) const;
->>>>>>> 64918c4b
         /**
          * @brief Get the angle between two poses
          *
          * @param other the other pose
          * @return Angle
          */
-<<<<<<< HEAD
         Angle angle(Pose other);
-=======
-        float angle(const Pose other) const;
->>>>>>> 64918c4b
         /**
          * @brief Rotate a pose by an angle
          *
@@ -129,11 +121,7 @@
          * @param angle angle
          * @return Pose
          */
-<<<<<<< HEAD
         Pose rotate(Angle angle);
-=======
-        Pose rotate(float angle) const;
->>>>>>> 64918c4b
 };
 
 /**
