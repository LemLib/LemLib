--- conflicted
+++ resolved
@@ -67,15 +67,6 @@
  * @return float
  */
 float avg(std::vector<float> values);
-<<<<<<< HEAD
-
-/**
- * @brief Return the average of a vector of numbers
- *
- * @param values
- * @return double
- */
-double avg(std::vector<double> values);
 
 /**
  * @brief Exponential moving average
@@ -100,6 +91,4 @@
  * @return float curvature
  */
 float getCurvature(Pose pose, Pose other);
-=======
->>>>>>> 4e564da9
 } // namespace lemlib