--- conflicted
+++ resolved
@@ -152,14 +152,9 @@
          * @param speed the angular velocity of the wheels
          * @param chasePower higher values make the robot move faster but causes more overshoot on turns
          */
-<<<<<<< HEAD
-        Drivetrain(std::shared_ptr<pros::MotorGroup> leftMotors, std::shared_ptr<pros::MotorGroup> rightMotors,
-                   Length trackWidth, Length wheelDiameter, AngularVelocity speed, float chasePower)
-=======
         Drivetrain(const std::shared_ptr<pros::MotorGroup>& leftMotors,
-                   const std::shared_ptr<pros::MotorGroup>& rightMotors, float trackWidth, float wheelDiameter,
-                   float rpm, float chasePower)
->>>>>>> be03e36d
+                   const std::shared_ptr<pros::MotorGroup>& rightMotors, Length trackWidth, Length wheelDiameter,
+                   AngularVelocity speed, float chasePower)
             : leftMotors(leftMotors),
               rightMotors(rightMotors),
               trackWidth(trackWidth),
@@ -209,13 +204,8 @@
          * @param angularSettings settings for the angular controller
          * @param sensors sensors to be used for odometry
          */
-<<<<<<< HEAD
-        Differential(Drivetrain drivetrain, ControllerSettings<Length> linearSettings,
-                     ControllerSettings<Angle> angularSettings, OdomSensors sensors);
-=======
-        Differential(const Drivetrain& drivetrain, const ControllerSettings& linearSettings,
-                     const ControllerSettings& angularSettings, const OdomSensors& sensors);
->>>>>>> be03e36d
+        Differential(const Drivetrain& drivetrain, const ControllerSettings<Length>& linearSettings,
+                     const ControllerSettings<Angle>& angularSettings, const OdomSensors& sensors);
 
         /**
          * @brief Initialize the chassis
@@ -320,14 +310,8 @@
          */
         void update() override;
 
-<<<<<<< HEAD
-        struct ControllerSettings<Length> linearSettings;
-        struct ControllerSettings<Angle> angularSettings;
-        Drivetrain drivetrain;
-=======
-        std::unique_ptr<ControllerSettings> linearSettings;
-        std::unique_ptr<ControllerSettings> angularSettings;
+        std::unique_ptr<ControllerSettings<Length>> linearSettings;
+        std::unique_ptr<ControllerSettings<Angle>> angularSettings;
         std::unique_ptr<Drivetrain> drivetrain;
->>>>>>> be03e36d
 };
 } // namespace lemlib