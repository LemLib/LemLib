--- conflicted
+++ resolved
@@ -89,55 +89,9 @@
          * @brief Chassis update function. Updates chassis motion and odometry
          *
          */
-<<<<<<< HEAD
-        void follow(const asset& path, float lookahead, int timeout, bool forwards = true, bool async = true);
-        /**
-         * @brief Accelerate a motor group to a target speed (RPM)
-         *
-         * @param motorGroup the target motor group
-         * @param speed speed to move at in RPM
-         */
-        void moveVelocity(pros::MotorGroup* motorGroup, float targetVelocity, int controllerChoice = 1);
-        /**
-         * @brief Control the robot during the driver control period using the tank drive control scheme. In
-         * this control scheme one joystick axis controls one half of the robot, and another joystick axis
-         * controls another.
-         * @param left speed of the left side of the drivetrain. Takes an input from -127 to 127.
-         * @param right speed of the right side of the drivetrain. Takes an input from -127 to 127.
-         * @param curveGain control how steep the drive curve is. The larger the number, the steeper the curve.
-         * A value of 0 disables the curve entirely.
-         */
-        void tank(int left, int right, float curveGain = 0.0);
-        /**
-         * @brief Control the robot during the driver using the arcade drive control scheme. In this control
-         * scheme one joystick axis controls the forwards and backwards movement of the robot, while the other
-         * joystick axis controls  the robot's turning
-         * @param throttle speed to move forward or backward. Takes an input from -127 to 127.
-         * @param turn speed to turn. Takes an input from -127 to 127.
-         * @param curveGain the scale inputted into the drive curve function. If you are using the default drive
-         * curve, refer to the `defaultDriveCurve` documentation.
-         */
-        void arcade(int throttle, int turn, float curveGain = 0.0);
-        /**
-         * @brief Control the robot during the driver using the curvature drive control scheme. This control
-         * scheme is very similar to arcade drive, except the second joystick axis controls the radius of the
-         * curve that the drivetrain makes, rather than the speed. This means that the driver can accelerate in
-         * a turn without changing the radius of that turn. This control scheme defaults to arcade when forward
-         * is zero.
-         * @param throttle speed to move forward or backward. Takes an input from -127 to 127.
-         * @param turn speed to turn. Takes an input from -127 to 127.
-         * @param curveGain the scale inputted into the drive curve function. If you are using the default drive
-         * curve, refer to the `defaultDriveCurve` documentation.
-         */
-        void curvature(int throttle, int turn, float cureGain = 0.0);
-    private:
-        pros::Mutex mutex;
-        float distTravelled = 0;
-=======
         virtual void update() = 0;
 
         float prevDist = 0; // the previous distance travelled by the movement
->>>>>>> e68355d9
 
         std::unique_ptr<Odom> odom = nullptr;
         std::unique_ptr<Movement> movement = nullptr;
