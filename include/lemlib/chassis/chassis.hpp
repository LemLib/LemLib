#pragma once

#include "pros/rtos.hpp"
#include "pros/motors.hpp"
#include "pros/imu.hpp"
#include "lemlib/asset.hpp"
#include "lemlib/chassis/trackingWheel.hpp"
#include "lemlib/pose.hpp"
#include "lemlib/pid.hpp"
#include "lemlib/exitcondition.hpp"
#include "lemlib/driveCurve.hpp"

namespace lemlib {

/**
 * @brief class containing the sensors used for odometry
 */
class OdomSensors {
    public:
        /**
         * The sensors are stored in a class so that they can be easily passed to the chassis class
         * The variables are pointers so that they can be set to nullptr if they are not used
         * Otherwise the chassis class would have to have a constructor for each possible combination of sensors
         *
         * @param vertical1 pointer to the first vertical tracking wheel
         * @param vertical2 pointer to the second vertical tracking wheel
         * @param horizontal1 pointer to the first horizontal tracking wheel
         * @param horizontal2 pointer to the second horizontal tracking wheel
         * @param imu pointer to the IMU
         *
         * @b Example
         * @code {.cpp}
         * pros::Rotation vertical_rotation(1); // rotation sensor on port 1
         * pros::Imu imu(2); // IMU on port 2
         * // tracking wheel using a new 2.75" wheel, 0.5 inches to the right of the tracking center
         * lemlib::TrackingWheel vertical1(&vertical_rotation, lemlib::Omniwheel::NEW_275, 0.5);
         * lemlib::OdomSensors sensors(&vertical1, // vertical tracking wheel
         *                     nullptr, // no second vertical tracking wheel, set to nullptr
         *                     nullptr, // no horizontal tracking wheels, set to nullptr
         *                     nullptr, // no second horizontal tracking wheel, set to nullptr
         *                     &imu); // IMU
         * @endcode
         */
        OdomSensors(TrackingWheel* vertical1, TrackingWheel* vertical2, TrackingWheel* horizontal1,
                    TrackingWheel* horizontal2, pros::Imu* imu);
        TrackingWheel* vertical1;
        TrackingWheel* vertical2;
        TrackingWheel* horizontal1;
        TrackingWheel* horizontal2;
        pros::Imu* imu;
};

/**
 * @brief class containing constants for a chassis controller
 */
class ControllerSettings {
    public:
        /**
         * @brief ControllerSettings constructor
         *
         * The constants are stored in a class so that they can be easily passed to the chassis class
         * Set a constant to 0 and it will be ignored
         *
         * @param kP proportional gain
         * @param kI integral gain
         * @param kD derivative gain
         * @param antiWindup integral anti windup range. If error is within this range, integral is set to 0
         * @param smallError range of error at which the chassis controller will exit if the error is within this range
         * for an amount of time determined by smallErrorTimeout
         * @param smallErrorTimeout the time the chassis controller will wait before exiting if error is within a
         * certain range determined by smallError
         * @param largeError range of error at which the chassis controller will exit if the error is within this range
         * for an amount of time determined by largeErrorTimeout
         * @param largeErrorTimeout the time the chassis controller will wait before exiting if error is within a
         * certain range determined by largeError
         * @param slew maximum acceleration
         *
         * @b Example
         * @code {.cpp}
         * lemlib::ControllerSettings lateralSettings(10, // proportional gain (kP)
         *                                            0, // integral gain (kI), set to 0 to disable
         *                                            3, // derivative gain (kD), set to 3
         *                                            3, // integral anti windup range, set to 0 to disable
         *                                            1, // small error range, in inches
         *                                            100, // small error range timeout, in milliseconds
         *                                            3, // large error range, in inches
         *                                            500, // large error range timeout, in milliseconds
         *                                            5); // maximum acceleration (slew)
         * @endcode
         */
        ControllerSettings(float kP, float kI, float kD, float windupRange, float smallError, float smallErrorTimeout,
                           float largeError, float largeErrorTimeout, float slew)
            : kP(kP),
              kI(kI),
              kD(kD),
              windupRange(windupRange),
              smallError(smallError),
              smallErrorTimeout(smallErrorTimeout),
              largeError(largeError),
              largeErrorTimeout(largeErrorTimeout),
              slew(slew) {}

        float kP;
        float kI;
        float kD;
        float windupRange;
        float smallError;
        float smallErrorTimeout;
        float largeError;
        float largeErrorTimeout;
        float slew;
};

/**
 * @brief class containing constants for a drivetrain
 */
class Drivetrain {
    public:
        /**
         * @brief Drivetrain constructor
         *
         * The constants are stored in a class so that they can be easily passed to the chassis class
         * Set a constant to 0 and it will be ignored
         *
         * @param leftMotors pointer to the left motors
         * @param rightMotors pointer to the right motors
         * @param trackWidth the track width of the robot, in inches. This is the distance from the left wheels to the
         * right wheels
         * @param wheelDiameter the diameter of the wheel used on the drivetrain, in inches
         * @param rpm the rpm of the wheels
         * @param horizontalDrift higher values make the robot move faster but causes more overshoot on turns.
         * Recommended value of 2 if not using traction wheels, 8 if using traction wheels
         *
         * @b Example
         * @code {.cpp}
         * // drive motors
         * pros::Motor lF(-5, pros::E_MOTOR_GEARSET_06); // left front motor. port 5, reversed
         * pros::Motor lM(4, pros::E_MOTOR_GEARSET_06); // left middle motor. port 4
         * pros::Motor lB(-3, pros::E_MOTOR_GEARSET_06); // left back motor. port 3, reversed
         * pros::Motor rF(6, pros::E_MOTOR_GEARSET_06); // right front motor. port 6
         * pros::Motor rM(-9, pros::E_MOTOR_GEARSET_06); // right middle motor. port 9, reversed
         * pros::Motor rB(7, pros::E_MOTOR_GEARSET_06); // right back motor. port 7
         *
         * // motor groups
         * pros::MotorGroup leftMotors({lF, lM, lB}); // left motor group
         * pros::MotorGroup rightMotors({rF, rM, rB}); // right motor group
         *
         * lemlib::Drivetrain drivetrain(&leftMotors, // left motor group
         *                               &rightMotors, // right motor group
         *                               10, // 10 inch track width
         *                               lemlib::Omniwheel::NEW_4, // using new 4" omnis
         *                               360, // drivetrain rpm is 360
         *                               2); // horizontalDrift is 2. If we had traction wheels, it would have been 8
         * @endcode
         */
        Drivetrain(pros::MotorGroup* leftMotors, pros::MotorGroup* rightMotors, float trackWidth, float wheelDiameter,
                   float rpm, float horizontalDrift);
        pros::Motor_Group* leftMotors;
        pros::Motor_Group* rightMotors;
        float trackWidth;
        float wheelDiameter;
        float rpm;
        float horizontalDrift;
};

/**
 * @brief AngularDirection
 *
 * When turning, the user may want to specify the direction the robot should turn in.
 * This enum class has 3 values: CW_CLOCKWISE, CCW_COUNTERCLOCKWISE, and AUTO
 * AUTO will make the robot turn in the shortest direction, and will be the most used value
 */
enum class AngularDirection {
    CW_CLOCKWISE, /** turn clockwise */
    CCW_COUNTERCLOCKWISE, /** turn counter-clockwise */
    AUTO /** turn in the direction with the shortest distance to target */
};

/**
 * @brief Parameters for Chassis::turnToPoint
 *
 * We use a struct to simplify customization. Chassis::turnToPoint has many
 * parameters and specifying them all just to set one optional param ruins
 * readability. By passing a struct to the function, we can have named
 * parameters, overcoming the c/c++ limitation
 */
struct TurnToPointParams {
        /** whether the robot should turn to face the point with the front of the robot. True by default */
        bool forwards = true;
        /** the direction the robot should turn in. AUTO by default */
        AngularDirection direction = AngularDirection::AUTO;
        /** the maximum speed the robot can turn at. Value between 0-127. 127 by default */
        int maxSpeed = 127;
        /** the minimum speed the robot can turn at. If set to a non-zero value, the `it conditions will switch to less
         * accurate but smoother ones. Value between 0-127. 0 by default */
        int minSpeed = 0;
        /** angle between the robot and target point where the movement will exit. Only has an effect if minSpeed is
         * non-zero.*/
        float earlyExitRange = 0;
};

/**
 * @brief Parameters for Chassis::turnToHeading
 *
 * We use a struct to simplify customization. Chassis::turnToHeading has many
 * parameters and specifying them all just to set one optional param ruins
 * readability. By passing a struct to the function, we can have named
 * parameters, overcoming the c/c++ limitation
 */
struct TurnToHeadingParams {
        /** the direction the robot should turn in. AUTO by default */
        AngularDirection direction = AngularDirection::AUTO;
        /** the maximum speed the robot can turn at. Value between 0-127. 127 by default */
        int maxSpeed = 127;
        /** the minimum speed the robot can turn at. If set to a non-zero value, the `it conditions will switch to less
         * accurate but smoother ones. Value between 0-127. 0 by default */
        int minSpeed = 0;
        /** angle between the robot and target point where the movement will exit. Only has an effect if minSpeed is
         * non-zero.*/
        float earlyExitRange = 0;
};

/**
 * @brief Enum class DriveSide
 *
 * When using swing turns, the user needs to specify what side of the drivetrain should be locked
 * we could just use an integer or boolean for this, but using an enum class improves readability
 *
 * This enum class only has 2 values, LEFT and RIGHT
 */
enum class DriveSide {
    LEFT, /** lock the left side of the drivetrain */
    RIGHT /** lock the right side of the drivetrain */
};

/**
 * @brief Parameters for Chassis::swingToPoint
 *
 * We use a struct to simplify customization. Chassis::swingToHeading has many
 * parameters and specifying them all just to set one optional param harms
 * readability. By passing a struct to the function, we can have named
 * parameters, overcoming the c/c++ limitation
 */
struct SwingToPointParams {
        /** whether the robot should turn to face the point with the front of the robot. True by default */
        bool forwards = true;
        /** the direction the robot should turn in. AUTO by default */
        AngularDirection direction = AngularDirection::AUTO;
        /** the maximum speed the robot can turn at. Value between 0-127. 127 by default */
        float maxSpeed = 127;
        /** the minimum speed the robot can turn at. If set to a non-zero value, the exit conditions will switch to less
         * accurate but smoother ones. Value between 0-127. 0 by default */
        float minSpeed = 0;
        /** angle between the robot and target heading where the movement will exit. Only has an effect if minSpeed is
         * non-zero.*/
        float earlyExitRange = 0;
};

/**
 * @brief Parameters for Chassis::swingToHeading
 *
 * We use a struct to simplify customization. Chassis::swingToHeading has many
 * parameters and specifying them all just to set one optional param harms
 * readability. By passing a struct to the function, we can have named
 * parameters, overcoming the c/c++ limitation
 */
struct SwingToHeadingParams {
        /** the direction the robot should turn in. AUTO by default */
        AngularDirection direction = AngularDirection::AUTO;
        /** the maximum speed the robot can turn at. Value between 0-127. 127 by default */
        float maxSpeed = 127;
        /** the minimum speed the robot can turn at. If set to a non-zero value, the exit conditions will switch to less
         * accurate but smoother ones. Value between 0-127. 0 by default */
        float minSpeed = 0;
        /** angle between the robot and target heading where the movement will exit. Only has an effect if minSpeed is
         * non-zero.*/
        float earlyExitRange = 0;
};

/**
 * @brief Parameters for Chassis::moveToPose
 *
 * We use a struct to simplify customization. Chassis::moveToPose has many
 * parameters and specifying them all just to set one optional param ruins
 * readability. By passing a struct to the function, we can have named
 * parameters, overcoming the c/c++ limitation
 */
struct MoveToPoseParams {
        /** whether the robot should move forwards or backwards. True by default */
        bool forwards = true;
        /** how fast the robot will move around corners. Recommended value 2-15. 0 means use horizontalDrift set in
         * chassis class. 0 by default. */
        float horizontalDrift = 0;
        /** carrot point multiplier. value between 0 and 1. Higher values result in curvier movements. 0.6 by default */
        float lead = 0.6;
        /** the maximum speed the robot can travel at. Value between 0-127. 127 by default */
        float maxSpeed = 127;
        /** the minimum speed the robot can travel at. If set to a non-zero value, the exit conditions will switch to
         * less accurate but smoother ones. Value between 0-127. 0 by default */
        float minSpeed = 0;
        /** distance between the robot and target point where the movement will exit. Only has an effect if minSpeed is
         * non-zero.*/
        float earlyExitRange = 0;
};

/**
 * @brief Parameters for Chassis::moveToPoint
 *
 * We use a struct to simplify customization. Chassis::moveToPoint has many
 * parameters and specifying them all just to set one optional param harms
 * readability. By passing a struct to the function, we can have named
 * parameters, overcoming the c/c++ limitation
 */
struct MoveToPointParams {
        /** whether the robot should move forwards or backwards. True by default */
        bool forwards = true;
        /** the maximum speed the robot can travel at. Value between 0-127. 127 by default */
        float maxSpeed = 127;
        /** the minimum speed the robot can travel at. If set to a non-zero value, the exit conditions will switch to
         * less accurate but smoother ones. Value between 0-127. 0 by default */
        float minSpeed = 0;
        /** distance between the robot and target point where the movement will exit. Only has an effect if minSpeed is
         * non-zero.*/
        float earlyExitRange = 0;
};

// default drive curve
extern ExpoDriveCurve defaultDriveCurve;

/**
 * @brief Chassis class
 */
class Chassis {
    public:
        /**
         * @brief Chassis constructor
         *
         * @param drivetrain drivetrain to be used for the chassis
         * @param lateralSettings settings for the lateral controller
         * @param angularSettings settings for the angular controller
         * @param sensors sensors to be used for odometry
         * @param throttleCurve curve applied to throttle input during driver control
         * @param turnCurve curve applied to steer input during driver control
         *
         * @example main.cpp
         */
        Chassis(Drivetrain drivetrain, ControllerSettings linearSettings, ControllerSettings angularSettings,
                OdomSensors sensors, DriveCurve* throttleCurve = &defaultDriveCurve,
                DriveCurve* steerCurve = &defaultDriveCurve);
        /**
         * @brief Calibrate the chassis sensors. THis should be called in the initialize function
         *
         * @param calibrateIMU whether the IMU should be calibrated. true by default
         *
         * @b Example
         * @code {.cpp}
         * // initialize function in your project. The first function that runs when the program is started
         * void initialize() {
         *     chassis.calibrate();
         * }
         * @endcode
         * @code {.cpp}
         * // initialize function in your project. The first function that runs when the program is started
         * void initialize() {
         *     // don't calibrate the IMU
         *     // this should only be necessary if you are using a different library that calibrates the IMU
         *     chassis.calibrate(false);
         * }
         * @endcode
         */
        void calibrate(bool calibrateIMU = true);
        /**
         * @brief Set the pose of the chassis
         *
         * @param x new x value
         * @param y new y value
         * @param theta new theta value
         * @param radians true if theta is in radians, false if not. False by default
         *
         * @b Example
         * @code {.cpp}
         * // set the pose of the chassis to x = 0, y = 0, theta = 0
         * chassis.setPose(0, 0, 0);
         * // set the pose of the chassis to x = 5.3, y = 12.2, theta = 3.14
         * // this time with theta in radians
         * chassis.setPose(5.3, 12.2, 3.14, true);
         * @endcode
         */
        void setPose(float x, float y, float theta, bool radians = false);
        /**
         * @brief Set the pose of the chassis
         *
         * @param pose the new pose
         * @param radians whether pose theta is in radians (true) or not (false). false by default
         *
         * @b Example
         * @code {.cpp}
         * // set the pose of the chassis to x = 0, y = 0, theta = 0
         * lemlib::Pose poseA(0, 0, 0);
         * chassis.setPose(poseA);
         * // set the pose of the chassis to x = 5.3, y = 12.2, theta = 3.14
         * // this time with theta in radians
         * lemlib::Pose poseB(5.3, 12.2, 3.14);
         * chassis.setPose(poseB, true);
         * @endcode
         */
        void setPose(Pose pose, bool radians = false);
        /**
         * @brief Get the pose of the chassis
         *
         * @param radians whether theta should be in radians (true) or degrees (false). false by default
         * @return Pose
         *
         * @b Example
         * @code {.cpp}
         * // get the pose of the chassis
         * lemlib::Pose pose = chassis.getPose();
         * // print the x, y, and theta values of the pose
         * printf("X: %f, Y: %f, Theta: %f\n", pose.x, pose.y, pose.theta);
         * // get the pose of the chassis in radians
         * lemlib::Pose poseRad = chassis.getPose(true);
         * // print the x, y, and theta values of the pose
         * printf("X: %f, Y: %f, Theta: %f\n", poseRad.x, poseRad.y, poseRad.theta);
         * // get the pose of the chassis in radians and standard position
         * lemlib::Pose poseRadStandard = chassis.getPose(true, true);
         * // print the x, y, and theta values of the pose
         * printf("X: %f, Y: %f, Theta: %f\n", poseRadStandard.x, poseRadStandard.y, poseRadStandard.theta);
         * @endcode
         */
        Pose getPose(bool radians = false, bool standardPos = false);
        /**
         * @brief Wait until the robot has traveled a certain distance along the path
         *
         * @note Units are in inches if current motion is moveToPoint, moveToPose or follow, degrees for everything else
         *
         * @param dist the distance the robot needs to travel before returning
         *
         * @b Example
         * @code {.cpp}
         * // move the robot to x = 20, y = 15, and face heading 90
         * chassis.moveToPose(20, 15, 90, 4000);
         * // wait until the robot has traveled 10 inches
         * chassis.waitUntil(10);
         * // output "traveled 10 inches" to the console
         * std::cout << "traveled 10 inches" << std::endl;
         * // turn the robot to face 270 degrees
         * // this will wait for the last motion to complete before running
         * chassis.turnToHeading(270, 4000);
         * // wait until the robot has traveled 45 degrees
         * chassis.waitUntil(45);
         * // output "traveled 45 degrees" to the console
         * std::cout << "traveled 45 degrees" << std::endl;
         * @endcode
         */
        void waitUntil(float dist);
        /**
         * @brief Wait until the robot has completed the path
         *
         * @b Example
         * @code {.cpp}
         * // move the robot to x = 20, y = 15, and face heading 90
         * chassis.moveToPose(20, 15, 90, 4000);
         * // wait until the robot has completed the motion
         * chassis.waitUntilDone();
         * // output "motion completed" to the console
         * std::cout << "motion completed" << std::endl;
         * @endcode
         */
        void waitUntilDone();
        /**
         * @brief Sets the brake mode of the drivetrain motors
         *
         * @param mode Mode to set the drivetrain motors to
         *
         * @b Example
         * @code {.cpp}
         * // set the brake mode of the drivetrain motors to hold
         * chassis.setBrakeMode(pros::E_MOTOR_BRAKE_HOLD);
         * // set the brake mode of the drivetrain motors to coast
         * chassis.setBrakeMode(pros::E_MOTOR_BRAKE_COAST);
         * // set the brake mode of the drivetrain motors to brake
         * chassis.setBrakeMode(pros::E_MOTOR_BRAKE_BRAKE);
         * @endcode
         */
        void setBrakeMode(pros::motor_brake_mode_e mode);
        /**
         * @brief Turn the chassis so it is facing the target point
         *
         * @param x x location
         * @param y y location
         * @param timeout longest time the robot can spend moving
         * @param params struct to simulate named parameters
         * @param async whether the function should be run asynchronously. true by default
         *
         * @b Example
         * @code {.cpp}
         * chassis.setPose(0, 0, 0); // set the pose of the chassis to x = 0, y = 0, theta = 0
         * // turn the robot to face the point x = 45, y = -45, with a timeout of 1000ms
         * chassis.turnToPoint(45, -45, 1000);
         * // turn the robot to face the point x = 45, y = -45, with a timeout of 1000ms
         * // but face the point with the back of the robot
         * chassis.turnToPoint(45, -45, 1000, {.forwards = false});
         * // turn the robot to face the point x = -20, 32.5 with a timeout of 2000ms
         * // and a maximum speed of 60
         * chassis.turnToPoint(-20, 32.5, 2000, {.maxSpeed = 60});
         * // turn the robot to face the point x = -30, y = 22.5 with a timeout of 1500ms
         * // and turn counterclockwise
         * chassis.turnToPoint(-30, 22.5, 1500, {.direction = AngularDirection::CCW_COUNTERCLOCKWISE});
         * // turn the robot to face the point x = 10, y = 10 with a timeout of 500ms
         * // with a minSpeed of 20 and a maxSpeed of 60
         * chassis.turnToPoint(10, 10, 500, {.maxSpeed = 60, .minSpeed = 20});
         * // turn the robot to face the point x = 7.5, y = 7.5 with a timeout of 2000ms
         * // and a minSpeed of 60, and exit the movement if the robot is within 5 degrees of the target
         * chassis.turnToPoint(7.5, 7.5, 2000, {.minSpeed = 60, .earlyExitRange = 5});
         * @endcode
         */
        void turnToPoint(float x, float y, int timeout, TurnToPointParams params = {}, bool async = true);
        /**
         * @brief Turn the chassis so it is facing the target heading
         *
         * @param theta heading location
         * @param timeout longest time the robot can spend moving
         * @param params struct to simulate named parameters
         * @param async whether the function should be run asynchronously. true by default
         *
         * @b Example
         * @code {.cpp}
         * chassis.setPose(0, 0, 0); // set the pose of the chassis to x = 0, y = 0, theta = 0
         * // turn the robot to face heading 135, with a timeout of 1000ms
         * chassis.turnToHeading(135, 1000);
         * // turn the robot to face heading 230.5 with a timeout of 2000ms
         * // and a maximum speed of 60
         * chassis.turnToHeading(230.5, 2000, {.maxSpeed = 60});
         * // turn the robot to face heading -90 with a timeout of 1500ms
         * // and turn counterclockwise
         * chassis.turnToHeading(-90, 1500, {.direction = AngularDirection::CCW_COUNTERCLOCKWISE});
         * // turn the robot to face heading 90 with a timeout of 500ms
         * // with a minSpeed of 20 and a maxSpeed of 60
         * chassis.turnToHeading(90, 500, {.maxSpeed = 60, .minSpeed = 20});
         * // turn the robot to face heading 45 with a timeout of 2000ms
         * // and a minSpeed of 60, and exit the movement if the robot is within 5 degrees of the target
         * chassis.turnToHeading(45, 2000, {.minSpeed = 60, .earlyExitRange = 5});
         * @endcode
         */
        void turnToHeading(float theta, int timeout, TurnToHeadingParams params = {}, bool async = true);
        /**
         * @brief Turn the chassis so it is facing the target heading, but only by moving one half of the drivetrain
         *
         * @param theta heading location
         * @param lockedSide side of the drivetrain that is locked
         * @param timeout longest time the robot can spend moving
         * @param params struct to simulate named parameters
         * @param async whether the function should be run asynchronously. true by default
         *
         * @b Example
         * @code {.cpp}
         * chassis.setPose(0, 0, 0); // set the pose of the chassis to x = 0, y = 0, theta = 0
         * // turn the robot to face heading 135, with a timeout of 1000ms
         * // and lock the left side of the drivetrain
         * chassis.swingToHeading(135, DriveSide::LEFT, 1000);
         * // turn the robot to face heading 230.5 with a timeout of 2000ms
         * // and a maximum speed of 60
         * // and lock the right side of the drivetrain
         * chassis.swingToHeading(230.5, DriveSide::RIGHT, 2000, {.maxSpeed = 60});
         * // turn the robot to face heading -90 with a timeout of 1500ms
         * // and turn counterclockwise
         * // and lock the left side of the drivetrain
         * chassis.swingToHeading(-90, DriveSide::LEFT, 1500, {.direction = AngularDirection::CCW_COUNTERCLOCKWISE});
         * // turn the robot to face heading 90 with a timeout of 500ms
         * // with a minSpeed of 20 and a maxSpeed of 60
         * // and lock the right side of the drivetrain
         * chassis.swingToHeading(90, DriveSide::RIGHT, 500, {.maxSpeed = 60, .minSpeed = 20});
         * // turn the robot to face heading 45 with a timeout of 2000ms
         * // and a minSpeed of 60, and exit the movement if the robot is within 5 degrees of the target
         * // and lock the left side of the drivetrain
         * chassis.swingToHeading(45, DriveSide::LEFT, 2000, {.minSpeed = 60, .earlyExitRange = 5});
         * @endcode
         */
        void swingToHeading(float theta, DriveSide lockedSide, int timeout, SwingToHeadingParams params = {},
                            bool async = true);
        /**
         * @brief Turn the chassis so it is facing the target point, but only by moving one half of the drivetrain
         *
         * @param x x location
         * @param y y location
         * @param lockedSide side of the drivetrain that is locked
         * @param timeout longest time the robot can spend moving
         * @param params struct to simulate named parameters
         * @param async whether the function should be run asynchronously. true by default
         *
         * @b Example
         * @code {.cpp}
         * chassis.setPose(0, 0, 0); // set the pose of the chassis to x = 0, y = 0, theta = 0
         * // turn the robot to face the point x = 45, y = -45, with a timeout of 1000ms
         * // and lock the left side of the drivetrain
         * chassis.swingToPoint(45, -45, DriveSide::LEFT, 1000);
         * // turn the robot to face the point x = 45, y = -45, with a timeout of 1000ms
         * // but face the point with the back of the robot
         * // and lock the right side of the drivetrain
         * chassis.swingToPoint(45, -45, DriveSide::RIGHT, 1000, {.forwards = false});
         * // turn the robot to face the point x = -20, 32.5 with a timeout of 2000ms
         * // and a maximum speed of 60
         * // and lock the left side of the drivetrain
         * chassis.swingToPoint(-20, 32.5, DriveSide::LEFT, 2000, {.maxSpeed = 60});
         * // turn the robot to face the point x = -30, y = 22.5 with a timeout of 1500ms
         * // and turn counterclockwise
         * // and lock the right side of the drivetrain
         * chassis.swingToPoint(-30, 22.5, DriveSide::RIGHT, 1500, {.direction =
         * AngularDirection::CCW_COUNTERCLOCKWISE});
         * // turn the robot to face the point x = 10, y = 10 with a timeout of 500ms
         * // with a minSpeed of 20 and a maxSpeed of 60
         * // and lock the left side of the drivetrain
         * chassis.swingToPoint(10, 10, DriveSide::LEFT, 500, {.maxSpeed = 60, .minSpeed = 20});
         * // turn the robot to face the point x = 7.5, y = 7.5 with a timeout of 2000ms
         * // and a minSpeed of 60, and exit the movement if the robot is within 5 degrees of the target
         * // and lock the right side of the drivetrain
         * chassis.swingToPoint(7.5, 7.5, DriveSide::RIGHT, 2000, {.minSpeed = 60, .earlyExitRange = 5});
         * @endcode
         */
        void swingToPoint(float x, float y, DriveSide lockedSide, int timeout, SwingToPointParams params = {},
                          bool async = true);
        /**
         * @brief Move the chassis towards the target pose
         *
         * Uses the boomerang controller
         *
         * @param x x location
         * @param y y location
         * @param theta target heading in degrees.
         * @param timeout longest time the robot can spend moving
         * @param params struct to simulate named parameters
         * @param async whether the function should be run asynchronously. true by default
         *
         * @b Example
         * @code {.cpp}
         * // move the robot to x = 20, y = 15, and face heading 90 with a timeout of 4000ms
         * chassis.moveToPose(20, 15, 90, 4000);
         * // move the robot to x = 20, y = 15, and face heading 90 with a timeout of 4000ms
         * // but face the point with the back of the robot
         * chassis.moveToPose(20, 15, 90, 4000, {.forwards = false});
         * // move the robot to x = -20, 32.5 and face heading 90 with a timeout of 4000ms
         * // with a maxSpeed of 60
         * chassis.moveToPose(-20, 32.5, 90, 4000, {.maxSpeed = 60});
         * // move the robot to x = 10, y = 10 and face heading 90
         * // with a minSpeed of 20 and a maxSpeed of 60
         * chassis.moveToPose(10, 10, 90, 4000, {.maxSpeed = 60, .minSpeed = 20});
         * // move the robot to x = 7.5, y = 7.5 and face heading 90 with a timeout of 4000ms
         * // with a minSpeed of 60, and exit the movement if the robot is within 5 inches of the target
         * chassis.moveToPose(7.5, 7.5, 90, 4000, {.minSpeed = 60, .earlyExitRange = 5});
         * // move the robot to 0, 0, and facing heading 0 with a timeout of 4000ms
         * // this motion should not be as curved as the others, so we set lead to a smaller value (0.3)
         * chassis.moveToPose(0, 0, 0, 4000, {.lead = 0.3});
         * @endcode
         */
        void moveToPose(float x, float y, float theta, int timeout, MoveToPoseParams params = {}, bool async = true);
        /**
         * @brief Move the chassis towards a target point
         *
         * @param x x location
         * @param y y location
         * @param timeout longest time the robot can spend moving
         * @param params struct to simulate named parameters
         * @param async whether the function should be run asynchronously. true by default
         *
         * @b Example
         * @code {.cpp}
         * // move the robot to x = 20, y = 15 with a timeout of 4000ms
         * chassis.moveToPoint(20, 15, 4000);
         * // move the robot to x = 20, y = 15 with a timeout of 4000ms
         * // but face the point with the back of the robot
         * chassis.moveToPoint(20, 15, 4000, {.forwards = false});
         * // move the robot to x = -20, 32.5 with a timeout of 4000ms
         * // with a maxSpeed of 60
         * chassis.moveToPoint(-20, 32.5, 4000, {.maxSpeed = 60});
         * // move the robot to x = 10, y = 10 with a timeout of 4000ms
         * // with a minSpeed of 20 and a maxSpeed of 60
         * chassis.moveToPoint(10, 10, 4000, {.maxSpeed = 60, .minSpeed = 20});
         * // move the robot to x = 7.5, y = 7.5 with a timeout of 4000ms
         * // with a minSpeed of 60, and exit the movement if the robot is within 5 inches of the target
         * chassis.moveToPoint(7.5, 7.5, 4000, {.minSpeed = 60, .earlyExitRange = 5});
         * @endcode
         */
        void moveToPoint(float x, float y, int timeout, MoveToPointParams params = {}, bool async = true);
        /**
         * @brief Move the chassis along a path
         *
         * @param path the path asset to follow
         * @param lookahead the lookahead distance. Units in inches. Larger values will make the robot move
         * faster but will follow the path less accurately
         * @param timeout the maximum time the robot can spend moving
         * @param forwards whether the robot should follow the path going forwards. true by default
         * @param async whether the function should be run asynchronously. true by default
         *
         * @b Example
         * @code {.cpp}
         * // load "myPath.txt"
         * // the file should be in the "static" folder in the project root directory
         * // this should also be done outside of any functions, otherwise it won't compile
         * ASSET(myPath_txt); // we replace "." with "_" to make the asset name valid
         *
         * // autonomous function in your project. The function that runs during the autonomous period
         * void autonomous() {
         *     // follow the path in "myPath.txt" with a lookahead of 10 inches and a timeout of 4000ms
         *     chassis.follow(myPath_txt, 10, 4000);
         *     // follow the path in "myPath.txt" with a lookahead of 10 inches and a timeout of 4000ms
         *     // but follow the path backwards
         *     chassis.follow(myPath_txt, 10, 4000, false);
         * }
         * @endcode
         */
        void follow(const asset& path, float lookahead, int timeout, bool forwards = true, bool async = true);
        /**
         * @brief Control the robot during the driver using the arcade drive control scheme. In this control scheme one
         * joystick axis controls the forwards and backwards movement of the robot, while the other joystick axis

         * controls  the robot's turning
         * @param throttle speed to move forward or backward. Takes an input from -127 to 127.
         * @param turn speed to turn. Takes an input from -127 to 127.
         * @param disableDriveCurve whether to disable the drive curve or not. If disabled, uses a linear curve with no
         * deadzone or minimum power
         *
         * @b Example
         * @code {.cpp}
         * // opcontrol function in your project. The function that runs during the driver control period
         * void opcontrol() {
         *     // controller
         *     pros::Controller controller(pros::E_CONTROLLER_MASTER);
         *     // loop to continuously update motors
         *     while (true) {
         *         // get joystick positions
         *         int leftY = controller.get_analog(pros::E_CONTROLLER_ANALOG_LEFT_Y);
         *         int rightY = controller.get_analog(pros::E_CONTROLLER_ANALOG_RIGHT_Y);
         *         // move the chassis with tank controls
         *         chassis.tank(leftY, rightY);
         *         // delay to save resources
         *         pros::delay(25);
         *     }
         * }
         * @endcode
         */
        void tank(int left, int right, bool disableDriveCurve = false);
        /**
         * @brief Control the robot during the driver using the arcade drive control scheme. In this control scheme one
         * joystick axis controls the forwards and backwards movement of the robot, while the other joystick axis
         * controls the robot's turning
         *
         * @param throttle speed to move forward or backward. Takes an input from -127 to 127.
         * @param turn speed to turn. Takes an input from -127 to 127.
         * @param disableDriveCurve whether to disable the drive curve or not. If disabled, uses a linear curve with no
         * deadzone or minimum power
<<<<<<< HEAD
         *
         * @b Example
         * @code {.cpp}
         * // opcontrol function in your project. The function that runs during the driver control period
         * void opcontrol() {
         *     // controller
         *     pros::Controller controller(pros::E_CONTROLLER_MASTER);
         *     // loop to continuously update motors
         *     while (true) {
         *         // get joystick positions
         *         int leftY = controller.get_analog(pros::E_CONTROLLER_ANALOG_LEFT_Y);
         *         int rightX = controller.get_analog(pros::E_CONTROLLER_ANALOG_RIGHT_X);
         *         // move the chassis with arcade controls
         *         chassis.arcade(leftY, rightX);
         *         // delay to save resources
         *         pros::delay(25);
         *     }
         * }
         * @endcode
=======
         * @param desaturateBias how much to favor angular motion over lateral motion or vice versa when motors are
         * saturated. A value of 0 fully prioritizes lateral motion, a value of 1 fully prioritizes angular motion
>>>>>>> 3e1a6c17
         */
        void arcade(int throttle, int turn, bool disableDriveCurve = false, float desaturateBias = 0.5);
        /**
         * @brief Control the robot during the driver using the curvature drive control scheme. This control scheme is
         * very similar to arcade drive, except the second joystick axis controls the radius of the curve that the
         * drivetrain makes, rather than the speed. This means that the driver can accelerate in a turn without changing
         * the radius of that turn. This control scheme defaults to arcade when forward is zero.
         *
         * @param throttle speed to move forward or backward. Takes an input from -127 to 127.
         * @param turn speed to turn. Takes an input from -127 to 127.
         * @param disableDriveCurve whether to disable the drive curve or not. If disabled, uses a linear curve with no
         * deadzone or minimum power
         *
         * @b Example
         * @code {.cpp}
         * // opcontrol function in your project. The function that runs during the driver control period
         * void opcontrol() {
         *     // controller
         *     pros::Controller controller(pros::E_CONTROLLER_MASTER);
         *     // loop to continuously update motors
         *     while (true) {
         *         // get joystick positions
         *         int leftY = controller.get_analog(pros::E_CONTROLLER_ANALOG_LEFT_Y);
         *         int rightX = controller.get_analog(pros::E_CONTROLLER_ANALOG_RIGHT_X);
         *         // move the chassis with curvature controls
         *         chassis.curvature(leftY, rightX);
         *         // delay to save resources
         *         pros::delay(25);
         *     }
         * }
         * @endcode
         */
        void curvature(int throttle, int turn, bool disableDriveCurve = false);
        /**
         * @brief Cancels the currently running motion.
         * If there is a queued motion, then that queued motion will run.
         *
         * @b Example
         * @code {.cpp}
         * // move the robot to x = 20, y = 20 with a timeout of 4000ms
         * chassis.moveToPoint(20, 20, 4000);
         * // wait 500 milliseconds
         * pros::delay(500);
         * // cancel the current motion. This stops it immediately
         * chassis.cancelMotion();
         * @endcode
         * @b Example (advanced)
         * @code {.cpp}
         * // this example shows how the cancelMotion function behaves when a motion is queued
         * // this is an advanced example since we will be using tasks here
         * // move the robot to x = 20, y = 20 with a timeout of 4000ms
         * chassis.moveToPoint(20, 20, 4000);
         * // start a lambda task that will be used to cancel the motion after 500ms
         * pros::Task task([] {
         *     // wait 500 milliseconds
         *     pros::delay(500);
         *     // cancel the current motion. This stops it immediately
         *     chassis.cancelMotion();
         * });
         * // queue a motion to x = 10, y = 10 with a timeout of 4000ms
         * // this will run after the first motion is cancelled
         * chassis.moveToPoint(10, 10, 4000);
         * @endcode
         */
        void cancelMotion();
        /**
         * @brief Cancels all motions, even those that are queued.
         * After this, the chassis will not be in motion.
         *
         * @b Example
         * @code {.cpp}
         * // move the robot to x = 20, y = 20 with a timeout of 4000ms
         * chassis.moveToPoint(20, 20, 4000);
         * // wait 500 milliseconds
         * pros::delay(500);
         * // cancel all motions. The robot will stop immediately
         * chassis.cancelAllMotions();
         * @endcode
         * @b Example (advanced)
         * @code {.cpp}
         * // this example shows how the cancelMotion function behaves when a motion is queued
         * // this is an advanced example since we will be using tasks here
         * // move the robot to x = 20, y = 20 with a timeout of 4000ms
         * chassis.moveToPoint(20, 20, 4000);
         * // start a lambda task that will be used to cancel all motions after 500ms
         * pros::Task task([] {
         *     // wait 500 milliseconds
         *     pros::delay(500);
         *     // cancels both motions
         *     chassis.cancelAllMotions();
         * });
         * // queue a motion to x = 10, y = 10 with a timeout of 4000ms
         * // this will never run because cancelAllMotions will be called while this motion is in the queue
         * chassis.moveToPoint(10, 10, 4000);
         * @endcode
         */
        void cancelAllMotions();
        /**
         * @return whether a motion is currently running
         *
         * @b Example
         * @code {.cpp}
         * // move the robot to x = 20, y = 15, and face heading 90
         * chassis.moveToPose(20, 15, 90, 4000);
         * // delay for 500ms
         * // this returns true, since the robot is still in motion
         * chassis.isInMotion();
         * @endcode
         */
        bool isInMotion() const;
        /**
         * @brief Resets the x and y position of the robot
         * without interfering with the heading.
         *
         * @b Example
         * @code {.cpp}
         * // set robot position to x = 10, y = 15, and heading 90
         * chassis.setPose(10, 15, 90);
         * // reset the robot's x and y position
         * chassis.resetLocalPosition();
         * // the robot's position is now x = 0, y = 0, and heading 90
         * @endcode
         */
        void resetLocalPosition();
        /**
         * PIDs are exposed so advanced users can implement things like gain scheduling
         * Changes are immediate and will affect a motion in progress
         *
         * @warning Do not interact with these unless you know what you are doing
         */
        PID lateralPID;
        /**
         * PIDs are exposed so advanced users can implement things like gain scheduling
         * Changes are immediate and will affect a motion in progress
         *
         * @warning Do not interact with these unless you know what you are doing
         */
        PID angularPID;
    protected:
        /**
         * @brief Indicates that this motion is queued and blocks current task until this motion reaches front of queue
         */
        void requestMotionStart();
        /**
         * @brief Dequeues this motion and permits queued task to run
         */
        void endMotion();

        bool motionRunning = false;
        bool motionQueued = false;

        float distTraveled = 0;

        ControllerSettings lateralSettings;
        ControllerSettings angularSettings;
        Drivetrain drivetrain;
        OdomSensors sensors;
        DriveCurve* throttleCurve;
        DriveCurve* steerCurve;

        ExitCondition lateralLargeExit;
        ExitCondition lateralSmallExit;
        ExitCondition angularLargeExit;
        ExitCondition angularSmallExit;
    private:
        pros::Mutex mutex;
};
} // namespace lemlib<|MERGE_RESOLUTION|>--- conflicted
+++ resolved
@@ -748,7 +748,8 @@
          * @param turn speed to turn. Takes an input from -127 to 127.
          * @param disableDriveCurve whether to disable the drive curve or not. If disabled, uses a linear curve with no
          * deadzone or minimum power
-<<<<<<< HEAD
+         * @param desaturateBias how much to favor angular motion over lateral motion or vice versa when motors are
+         * saturated. A value of 0 fully prioritizes lateral motion, a value of 1 fully prioritizes angular motion
          *
          * @b Example
          * @code {.cpp}
@@ -762,16 +763,16 @@
          *         int leftY = controller.get_analog(pros::E_CONTROLLER_ANALOG_LEFT_Y);
          *         int rightX = controller.get_analog(pros::E_CONTROLLER_ANALOG_RIGHT_X);
          *         // move the chassis with arcade controls
-         *         chassis.arcade(leftY, rightX);
+         *         chassis.arcade(leftY, // throttle
+         *                        rightX, // steer
+         *                        false, // enable drive curves
+         *                        0.75 // 
+         *         );
          *         // delay to save resources
          *         pros::delay(25);
          *     }
          * }
          * @endcode
-=======
-         * @param desaturateBias how much to favor angular motion over lateral motion or vice versa when motors are
-         * saturated. A value of 0 fully prioritizes lateral motion, a value of 1 fully prioritizes angular motion
->>>>>>> 3e1a6c17
          */
         void arcade(int throttle, int turn, bool disableDriveCurve = false, float desaturateBias = 0.5);
         /**
