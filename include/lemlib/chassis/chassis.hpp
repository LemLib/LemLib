--- conflicted
+++ resolved
@@ -250,7 +250,15 @@
          * @param maxSpeed the maximum speed the robot can turn at. Default is 127
          * @param async whether the function should be run asynchronously. true by default
          */
-<<<<<<< HEAD
+
+        /**
+         * @brief Sets the brake mode of the drivetrain motors
+         *
+         * @param mode Mode to set the drivetrain motors to
+         */
+        void setBrakeMode(pros::motor_brake_mode_e mode);
+
+        void turnTo(float x, float y, int timeout, bool forwards = true, float maxSpeed = 127, bool async = true);
         void turnToPoint(float x, float y, int timeout, bool forwards = true, float maxSpeed = 127, bool async = true);
         /**
          * @brief Turn the chassis so it is facing the target heading
@@ -267,17 +275,6 @@
          */
         void turnToHeading(float targetTheta, int timeout, bool radians = false, bool forwards = true,
                            float maxSpeed = 127, bool async = true);
-=======
-
-        /**
-         * @brief Sets the brake mode of the drivetrain motors
-         *
-         * @param mode Mode to set the drivetrain motors to
-         */
-        void setBrakeMode(pros::motor_brake_mode_e mode);
-
-        void turnTo(float x, float y, int timeout, bool forwards = true, float maxSpeed = 127, bool async = true);
->>>>>>> cf36740d
         /**
          * @brief Move the chassis towards the target pose
          *
