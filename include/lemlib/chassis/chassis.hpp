#pragma once

#include <functional>
#include "pros/rtos.hpp"
#include "pros/motors.hpp"
#include "pros/imu.hpp"
#include "lemlib/asset.hpp"
#include "lemlib/chassis/trackingWheel.hpp"
#include "lemlib/pose.hpp"
#include "lemlib/pid.hpp"
#include "lemlib/exitcondition.hpp"

namespace lemlib {
/**
 * @brief Struct containing all the sensors used for odometry
 *
 */
struct OdomSensors {
        /**
         * The sensors are stored in a struct so that they can be easily passed to the chassis class
         * The variables are pointers so that they can be set to nullptr if they are not used
         * Otherwise the chassis class would have to have a constructor for each possible combination of sensors
         *
         * @param vertical1 pointer to the first vertical tracking wheel
         * @param vertical2 pointer to the second vertical tracking wheel
         * @param horizontal1 pointer to the first horizontal tracking wheel
         * @param horizontal2 pointer to the second horizontal tracking wheel
         * @param imu pointer to the IMU
         */
        OdomSensors(TrackingWheel* vertical1, TrackingWheel* vertical2, TrackingWheel* horizontal1,
                    TrackingWheel* horizontal2, pros::Imu* imu);
        TrackingWheel* vertical1;
        TrackingWheel* vertical2;
        TrackingWheel* horizontal1;
        TrackingWheel* horizontal2;
        pros::Imu* imu;
};

/**
 * @brief Struct containing constants for a chassis controller
 *
 */
struct ControllerSettings {
        /**
         * The constants are stored in a struct so that they can be easily passed to the chassis class
         * Set a constant to 0 and it will be ignored
         *
         * @param kP proportional constant for the chassis controller
         * @param kI integral constant for the chassis controller
         * @param kD derivative constant for the chassis controller
         * @param antiWindup
         * @param smallError the error at which the chassis controller will switch to a slower control loop
         * @param smallErrorTimeout the time the chassis controller will wait before switching to a slower control loop
         * @param largeError the error at which the chassis controller will switch to a faster control loop
         * @param largeErrorTimeout the time the chassis controller will wait before switching to a faster control loop
         * @param slew the maximum acceleration of the chassis controller
         */
        ControllerSettings(float kP, float kI, float kD, float windupRange, float smallError, float smallErrorTimeout,
                           float largeError, float largeErrorTimeout, float slew)
            : kP(kP),
              kI(kI),
              kD(kD),
              windupRange(windupRange),
              smallError(smallError),
              smallErrorTimeout(smallErrorTimeout),
              largeError(largeError),
              largeErrorTimeout(largeErrorTimeout),
              slew(slew) {}

        float kP;
        float kI;
        float kD;
        float windupRange;
        float smallError;
        float smallErrorTimeout;
        float largeError;
        float largeErrorTimeout;
        float slew;
};

/**
 * @brief Struct containing constants for a drivetrain
 *
 */
struct Drivetrain {
        /**
         * The constants are stored in a struct so that they can be easily passed to the chassis class
         * Set a constant to 0 and it will be ignored
         *
         * @param leftMotors pointer to the left motors
         * @param rightMotors pointer to the right motors
         * @param trackWidth the track width of the robot
         * @param wheelDiameter the diameter of the wheel used on the drivetrain
         * @param rpm the rpm of the wheels
         * @param chasePower higher values make the robot move faster but causes more overshoot on turns
         */
        Drivetrain(pros::MotorGroup* leftMotors, pros::MotorGroup* rightMotors, float trackWidth, float wheelDiameter,
                   float rpm, float chasePower);
        pros::Motor_Group* leftMotors;
        pros::Motor_Group* rightMotors;
        float trackWidth;
        float wheelDiameter;
        float rpm;
        float chasePower;
};

/**
 * @brief Parameters for Chassis::moveToPose
 *
 * We use a struct to simplify customization. Chassis::moveToPose has many
 * parameters and specifying them all just to set one optional param ruins
 * readability. By passing a struct to the function, we can have named
 * parameters, overcoming the c/c++ limitation
 *
 * @param forwards whether the robot should move forwards or backwards. True by default
 * @param chasePower how fast the robot will move around corners. Recommended value 2-15.
 *  0 means use chasePower set in chassis class. 0 by default.
 * @param lead carrot point multiplier. value between 0 and 1. Higher values result in
 *  curvier movements. 0.6 by default
 * @param maxSpeed the maximum speed the robot can travel at. Value between 0-127.
 *  127 by default
 * @param minSpeed the minimum speed the robot can travel at. If set to a non-zero value,
 *  the exit conditions will switch to less accurate but smoother ones. Value between 0-127.
 *  0 by default
 * @param earlyExitRange distance between the robot and target point where the movement will
 *  exit. Only has an effect if minSpeed is non-zero.
 */
struct MoveToPoseParams {
        bool forwards = true;
        float chasePower = 0;
        float lead = 0.6;
        float maxSpeed = 127;
        float minSpeed = 0;
        float earlyExitRange = 0;
};

/**
 * @brief Parameters for Chassis::moveToPoint
 *
 * We use a struct to simplify customization. Chassis::moveToPoint has many
 * parameters and specifying them all just to set one optional param harms
 * readability. By passing a struct to the function, we can have named
 * parameters, overcoming the c/c++ limitation
 *
 * @param forwards whether the robot should move forwards or backwards. True by default
 * @param maxSpeed the maximum speed the robot can travel at. Value between 0-127.
 *  127 by default
 * @param minSpeed the minimum speed the robot can travel at. If set to a non-zero value,
 *  the exit conditions will switch to less accurate but smoother ones. Value between 0-127.
 *  0 by default
 * @param earlyExitRange distance between the robot and target point where the movement will
 *  exit. Only has an effect if minSpeed is non-zero.
 */
struct MoveToPointParams {
        bool forwards = true;
        float maxSpeed = 127;
        float minSpeed = 0;
        float earlyExitRange = 0;
};

/**
 * @brief Function pointer type for drive curve functions.
 * @param input The control input in the range [-127, 127].
 * @param scale The scaling factor, which can be optionally ignored.
 * @return The new value to be used.
 */
typedef std::function<float(float, float)> DriveCurveFunction_t;

/**
 * @brief  Default drive curve. Modifies  the input with an exponential curve. If the input is 127, the function
 * will always output 127, no matter the value of scale, likewise for -127. This curve was inspired by team
 * 5225, the Pilons. A Desmos graph of this curve can be found here:
 * https://www.desmos.com/calculator/rcfjjg83zx
 * @param input value from -127 to 127
 * @param scale how steep the curve should be.
 * @return The new value to be used.
 */
float defaultDriveCurve(float input, float scale);

/**
 * @brief Chassis class
 *
 */
class Chassis {
    public:
        /**
         * @brief Construct a new Chassis
         *
         * @param drivetrain drivetrain to be used for the chassis
         * @param lateralSettings settings for the lateral controller
         * @param angularSettings settings for the angular controller
         * @param sensors sensors to be used for odometry
         * @param driveCurve drive curve to be used. defaults to `defaultDriveCurve`
         */
        Chassis(Drivetrain drivetrain, ControllerSettings linearSettings, ControllerSettings angularSettings,
                OdomSensors sensors, DriveCurveFunction_t driveCurve = &defaultDriveCurve);
        /**
         * @brief Calibrate the chassis sensors
         *
         * @param calibrateIMU whether the IMU should be calibrated. true by default
         */
        void calibrate(bool calibrateIMU = true);
        /**
         * @brief Set the pose of the chassis
         *
         * @param x new x value
         * @param y new y value
         * @param theta new theta value
         * @param radians true if theta is in radians, false if not. False by default
         */
        void setPose(float x, float y, float theta, bool radians = false);
        /**
         * @brief Set the pose of the chassis
         *
         * @param pose the new pose
         * @param radians whether pose theta is in radians (true) or not (false). false by default
         */
        void setPose(Pose pose, bool radians = false);
        /**
         * @brief Get the pose of the chassis
         *
         * @param radians whether theta should be in radians (true) or degrees (false). false by default
         * @return Pose
         */
        Pose getPose(bool radians = false, bool standardPos = false);
        /**
         * @brief Wait until the robot has traveled a certain distance along the path
         *
         * @note Units are in inches if current motion is moveTo or follow, degrees if using turnTo
         *
         * @param dist the distance the robot needs to travel before returning
         */
        void waitUntil(float dist);
        /**
         * @brief Wait until the robot has completed the path
         *
         */
        void waitUntilDone();
        /**
         * @brief Turn the chassis so it is facing the target point
         *
         * The PID logging id is "angularPID"
         *
         * @param x x location
         * @param y y location
         * @param timeout longest time the robot can spend moving
         * @param forwards whether the robot should turn to face the point with the front of the robot. true by
         * default
         * @param maxSpeed the maximum speed the robot can turn at. Default is 127
         * @param async whether the function should be run asynchronously. true by default
         */
<<<<<<< HEAD
        void turnToPoint(float x, float y, int timeout, bool forwards = true, float maxSpeed = 127, bool async = true);
        /**
         * @brief Turn the chassis so it is facing the target heading
         *
         * The PID logging id is "angularPID"
         *
         * @param targetTheta robot target heading
         * @param timeout longest time the robot can spend moving
         * @param forwards whether the robot should turn to face the heading with the front of the robot. true by
         * default
         * @param maxSpeed the maximum speed the robot can turn at. Default is 127
         * @param async whether the function should be run asynchronously. true by default
         */
        void turnToHeading(float targetTheta, int timeout, bool forwards = true, float maxSpeed = 127,
                           bool async = true);
=======

        /**
         * @brief Sets the brake mode of the drivetrain motors
         *
         * @param mode Mode to set the drivetrain motors to
         */
        void setBrakeMode(pros::motor_brake_mode_e mode);

        void turnTo(float x, float y, int timeout, bool forwards = true, float maxSpeed = 127, bool async = true);
>>>>>>> 95da9888
        /**
         * @brief Move the chassis towards the target pose
         *
         * Uses the boomerang controller
         *
         * @param x x location
         * @param y y location
         * @param theta target heading in degrees.
         * @param timeout longest time the robot can spend moving
         * @param params struct to simulate named parameters
         * @param async whether the function should be run asynchronously. true by default
         */
        void moveToPose(float x, float y, float theta, int timeout, MoveToPoseParams params = {}, bool async = true);
        /**
         * @brief Move the chassis towards a target point
         *
         * @param x x location
         * @param y y location
         * @param timeout longest time the robot can spend moving
         * @param params struct to simulate named parameters
         * @param async whether the function should be run asynchronously. true by default
         */
        void moveToPoint(float x, float y, int timeout, MoveToPointParams params = {}, bool async = true);
        /**
         * @brief Move the chassis along a path
         *
         * @param path the path asset to follow
         * @param lookahead the lookahead distance. Units in inches. Larger values will make the robot move
         * faster but will follow the path less accurately
         * @param timeout the maximum time the robot can spend moving
         * @param forwards whether the robot should follow the path going forwards. true by default
         * @param async whether the function should be run asynchronously. true by default
         */
        void follow(const asset& path, float lookahead, int timeout, bool forwards = true, bool async = true);
        /**
         * @brief Control the robot during the driver control period using the tank drive control scheme. In
         * this control scheme one joystick axis controls one half of the robot, and another joystick axis
         * controls another.
         * @param left speed of the left side of the drivetrain. Takes an input from -127 to 127.
         * @param right speed of the right side of the drivetrain. Takes an input from -127 to 127.
         * @param curveGain control how steep the drive curve is. The larger the number, the steeper the curve.
         * A value of 0 disables the curve entirely.
         */
        void tank(int left, int right, float curveGain = 0.0);
        /**
         * @brief Control the robot during the driver using the arcade drive control scheme. In this control
         * scheme one joystick axis controls the forwards and backwards movement of the robot, while the other
         * joystick axis controls  the robot's turning
         * @param throttle speed to move forward or backward. Takes an input from -127 to 127.
         * @param turn speed to turn. Takes an input from -127 to 127.
         * @param curveGain the scale inputted into the drive curve function. If you are using the default drive
         * curve, refer to the `defaultDriveCurve` documentation.
         */
        void arcade(int throttle, int turn, float curveGain = 0.0);
        /**
         * @brief Control the robot during the driver using the curvature drive control scheme. This control
         * scheme is very similar to arcade drive, except the second joystick axis controls the radius of the
         * curve that the drivetrain makes, rather than the speed. This means that the driver can accelerate in
         * a turn without changing the radius of that turn. This control scheme defaults to arcade when forward
         * is zero.
         * @param throttle speed to move forward or backward. Takes an input from -127 to 127.
         * @param turn speed to turn. Takes an input from -127 to 127.
         * @param curveGain the scale inputted into the drive curve function. If you are using the default drive
         * curve, refer to the `defaultDriveCurve` documentation.
         */
        void curvature(int throttle, int turn, float cureGain = 0.0);
        /**
         * @brief Cancels the currently running motion.
         * If there is a queued motion, then that queued motion will run.
         */
        void cancelMotion();
        /**
         * @brief Cancels all motions, even those that are queued.
         * After this, the chassis will not be in motion.
         */
        void cancelAllMotions();
        /**
         * @return whether a motion is currently running
         */
        bool isInMotion() const;
    protected:
        /**
         * @brief Indicates that this motion is queued and blocks current task until this motion reaches front of queue
         */
        void requestMotionStart();
        /**
         * @brief Dequeues this motion and permits queued task to run
         */
        void endMotion();

        bool motionRunning = false;
        bool motionQueued = false;

        float distTravelled = 0;

        ControllerSettings lateralSettings;
        ControllerSettings angularSettings;
        Drivetrain drivetrain;
        OdomSensors sensors;
        DriveCurveFunction_t driveCurve;

        PID lateralPID;
        PID angularPID;
        ExitCondition lateralLargeExit;
        ExitCondition lateralSmallExit;
        ExitCondition angularLargeExit;
        ExitCondition angularSmallExit;
    private:
        pros::Mutex mutex;
};
} // namespace lemlib<|MERGE_RESOLUTION|>--- conflicted
+++ resolved
@@ -249,7 +249,6 @@
          * @param maxSpeed the maximum speed the robot can turn at. Default is 127
          * @param async whether the function should be run asynchronously. true by default
          */
-<<<<<<< HEAD
         void turnToPoint(float x, float y, int timeout, bool forwards = true, float maxSpeed = 127, bool async = true);
         /**
          * @brief Turn the chassis so it is facing the target heading
@@ -265,17 +264,12 @@
          */
         void turnToHeading(float targetTheta, int timeout, bool forwards = true, float maxSpeed = 127,
                            bool async = true);
-=======
-
         /**
          * @brief Sets the brake mode of the drivetrain motors
          *
          * @param mode Mode to set the drivetrain motors to
          */
         void setBrakeMode(pros::motor_brake_mode_e mode);
-
-        void turnTo(float x, float y, int timeout, bool forwards = true, float maxSpeed = 127, bool async = true);
->>>>>>> 95da9888
         /**
          * @brief Move the chassis towards the target pose
          *
