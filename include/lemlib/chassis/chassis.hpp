/**
 * @file include/lemlib/chassis/chassis.hpp
 * @author LemLib Team
 * @brief Chassis class declarations
 * @version 0.4.5
 * @date 2023-01-23
 *
 * @copyright Copyright (c) 2023
 *
 */

#pragma once

#include <functional>

#include "pros/rtos.hpp"
#include "pros/motors.hpp"
#include "pros/imu.hpp"

#include "lemlib/asset.hpp"
#include "lemlib/pose.hpp"
#include "lemlib/movements/movement.hpp"
#include "lemlib/chassis/trackingWheel.hpp"
#include "lemlib/chassis/structs.hpp"
#include "lemlib/chassis/odom.hpp"

namespace lemlib {
/**
 * @brief Function pointer type for drive curve functions.
 * @param input The control input in the range [-127, 127].
 * @param scale The scaling factor, which can be optionally ignored.
 * @return The new value to be used.
 */
typedef std::function<float(float, float)> DriveCurveFunction_t;

/**
 * @brief  Default drive curve. Modifies  the input with an exponential curve. If the input is 127, the function
 * will always output 127, no matter the value of scale, likewise for -127. This curve was inspired by team 5225, the
 * Pilons. A Desmos graph of this curve can be found here: https://www.desmos.com/calculator/rcfjjg83zx
 * @param input value from -127 to 127
 * @param scale how steep the curve should be.
 * @return The new value to be used.
 */
float defaultDriveCurve(float input, float scale);

/**
 * @brief Chassis class
 *
 */
class Chassis {
        friend class Odometry;
    public:
        /**
         * @brief Construct a new Chassis
         *
         * @param drivetrain drivetrain to be used for the chassis
         * @param lateralSettings settings for the lateral controller
         * @param angularSettings settings for the angular controller
         * @param sensors sensors to be used for odometry
         * @param driveCurve drive curve to be used. defaults to `defaultDriveCurve`
         */
        Chassis(Drivetrain_t drivetrain, ChassisController_t lateralSettings, ChassisController_t angularSettings,
                OdomSensors_t sensors, DriveCurveFunction_t driveCurve = &defaultDriveCurve)
            : drivetrain(drivetrain),
              lateralSettings(lateralSettings),
              angularSettings(angularSettings),
              sensors(sensors),
              driveCurve(driveCurve),
              odom(sensors, drivetrain) {}

        /**
         * @brief Initialize the chassis
         *
<<<<<<< HEAD
         * @param calibrateIMU whether to calibrate the IMU. True by default
         */
        void initialize(bool calibrateIMU = true);

=======
         * @param calibrateIMU whether the IMU should be calibrated. true by default
         */
        void calibrate(bool calibrateIMU = true);
>>>>>>> cff7f33a
        /**
         * @brief Set the pose of the chassis
         *
         * @param x new x value
         * @param y new y value
         * @param theta new theta value
         * @param radians true if theta is in radians, false if not. False by default
         */
        void setPose(float x, float y, float theta, bool radians = false);

        /**
         * @brief Set the pose of the chassis
         *
         * @param pose the new pose
         * @param radians whether pose theta is in radians (true) or not (false). false by default
         */
        void setPose(Pose pose, bool radians = false);

        /**
         * @brief Get the pose of the chassis
         *
         * @param radians whether theta should be in radians (true) or degrees (false). false by default
         * @return Pose
         */
        Pose getPose(bool radians = false);

        /**
         * @brief Wait until the robot has traveled a certain distance, or angle, along the path
         *
         * @note Units are in inches if current motion is moveTo or follow, degrees if using turnTo
         *
         * @param dist the distance the robot needs to travel before returning
         */
        void waitUntil(float dist);

        /**
         * @brief Wait until the current movement is done
         *
         */
        void waitUntilDone();

        /**
         * @brief Turn the chassis so it is facing a point
         *
         * The PID logging id is "angularPID"
         *
         * @param x x location
         * @param y y location
         * @param timeout longest time the robot can spend moving
         * @param reversed whether the robot should turn to face the point with the back of the robot. false by default
         * @param maxSpeed the maximum speed the robot can turn at. Default is 127
         */
        void turnToPose(float x, float y, int timeout, bool reversed = false, int maxSpeed = 127);

        /**
         * @brief Turn the chassis so it is facing a heading
         *
         * The PID logging id is "angularPID"
         *
         * @param heading the heading the robot should face. Units are in degrees
         * @param timeout longest time the robot can spend moving
         * @param maxSpeed the maximum speed the robot can turn at. Default is 127
         */
        void turnToHeading(float heading, int timeout, int maxSpeed = 127);

        /**
         * @brief Move the chassis towards the target pose
         *
         * Uses the boomerang controller
         *
         * @param x x location
         * @param y y location
         * @param theta theta (in degrees). Target angle
         * @param timeout longest time the robot can spend moving
         * @param forwards whether the robot should move forwards or backwards. true for forwards (default), false for
         * backwards
         * @param lead the lead parameter. Determines how curved the robot will move. 0.6 by default (0 < lead < 1)
         * @param chasePower higher values make the robot move faster but causes more overshoot on turns. 0 makes it
         * default to global value
         * @param maxSpeed the maximum speed the robot can move at. 127 at default
         */
        void moveTo(float x, float y, float theta, int timeout, bool forwards = true, float chasePower = 0,
                    float lead = 0.6, int maxSpeed = 127);

        /**
         * @brief Move the chassis along a path
         *
         * @param filePath the filename of the path to follow
         * @param lookahead the lookahead distance. Units in inches. Larger values will make the robot move faster but
         * will follow the path less accurately
         * @param timeout the maximum time the robot can spend moving
         * @param forwards whether the robot should follow the path going forwards. true by default
         * @param maxSpeed the maximum speed the robot can move at
         */
        void follow(const asset& path, float lookahead, int timeout, bool forwards = true, int maxSpeed = 127);

        /**
         * @brief Control the robot during the driver control period using the tank drive control scheme. In this
         * control scheme one joystick axis controls one half of the robot, and another joystick axis controls another.
         * @param left speed of the left side of the drivetrain. Takes an input from -127 to 127.
         * @param right speed of the right side of the drivetrain. Takes an input from -127 to 127.
         * @param curveGain control how steep the drive curve is. The larger the number, the steeper the curve. A value
         * of 0 disables the curve entirely.
         */
        void tank(int left, int right, float curveGain = 0.0);

        /**
         * @brief Control the robot during the driver using the arcade drive control scheme. In this control scheme one
         * joystick axis controls the forwards and backwards movement of the robot, while the other joystick axis
         * controls  the robot's turning
         * @param throttle speed to move forward or backward. Takes an input from -127 to 127.
         * @param turn speed to turn. Takes an input from -127 to 127.
         * @param curveGain the scale inputted into the drive curve function. If you are using the default drive
         * curve, refer to the `defaultDriveCurve` documentation.
         */
        void arcade(int throttle, int turn, float curveGain = 0.0);

        /**
         * @brief Control the robot during the driver using the curvature drive control scheme. This control scheme is
         * very similar to arcade drive, except the second joystick axis controls the radius of the curve that the
         * drivetrain makes, rather than the speed. This means that the driver can accelerate in a turn without changing
         * the radius of that turn. This control scheme defaults to arcade when forward is zero.
         * @param throttle speed to move forward or backward. Takes an input from -127 to 127.
         * @param turn speed to turn. Takes an input from -127 to 127.
         * @param curveGain the scale inputted into the drive curve function. If you are using the default drive
         * curve, refer to the `defaultDriveCurve` documentation.
         */
        void curvature(int throttle, int turn, float cureGain = 0.0);
    private:
        /**
         * @brief Chassis update function. Updates chassis motion and odometry
         *
         */
        void update();

        float prevDist = 0; // the previous distance travelled by the movement

        Odometry odom;
        Movement* movement;
        pros::Task* task;

        ChassisController_t lateralSettings;
        ChassisController_t angularSettings;
        Drivetrain_t drivetrain;
        OdomSensors_t sensors;
        DriveCurveFunction_t driveCurve;
};
} // namespace lemlib<|MERGE_RESOLUTION|>--- conflicted
+++ resolved
@@ -71,16 +71,10 @@
         /**
          * @brief Initialize the chassis
          *
-<<<<<<< HEAD
          * @param calibrateIMU whether to calibrate the IMU. True by default
          */
         void initialize(bool calibrateIMU = true);
-
-=======
-         * @param calibrateIMU whether the IMU should be calibrated. true by default
-         */
-        void calibrate(bool calibrateIMU = true);
->>>>>>> cff7f33a
+ 
         /**
          * @brief Set the pose of the chassis
          *
