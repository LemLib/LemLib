--- conflicted
+++ resolved
@@ -61,11 +61,7 @@
         Pose getPose();
 
         /**
-<<<<<<< HEAD
-         * Wait until the robot has reached a certain level of progress
-=======
          * @brief Wait until the robot has traveled a certain distance along the path
->>>>>>> 475d6197
          *
          * Just uses a while loop and exits when the distance traveled is greater than the specified distance
          * or if the motion has finished
