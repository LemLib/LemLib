--- conflicted
+++ resolved
@@ -152,30 +152,6 @@
          */
         Pose getPose(bool radians = false);
         /**
-<<<<<<< HEAD
-=======
-         * @brief Get the speed of the robot
-         *
-         * @param radians true for theta in radians, false for degrees. False by default
-         * @return lemlib::Pose
-         */
-        Pose getSpeed(bool radians = false);
-        /**
-         * @brief Get the local speed of the robot
-         *
-         * @param radians true for theta in radians, false for degrees. False by default
-         * @return lemlib::Pose
-         */
-        Pose getLocalSpeed(bool radians = false);
-        /**
-         * @brief Estimate the pose of the robot after a certain amount of time
-         *
-         * @param time time in seconds
-         * @param radians False for degrees, true for radians. False by default
-         * @return lemlib::Pose
-         */
-        Pose estimatePose(float time, bool radians = false);
-        /**
          * @brief Wait until the robot has traveled a certain distance along the path
          *
          * @note Units are in inches if curret motion is moveTo or follow, degrees if using turnTo
@@ -184,7 +160,6 @@
          */
         void waitUntilDist(float dist);
         /**
->>>>>>> f6243ef1
          * @brief Turn the chassis so it is facing the target point
          *
          * The PID logging id is "angularPID"
