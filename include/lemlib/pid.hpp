/**
 * @file include/lemlib/pid.hpp
 * @author Lemlib Team
 * @brief FAPID class header
 * @version 0.4.5
 * @date 2023-01-15
 *
 * @copyright Copyright (c) 2023
 *
 */
#pragma once
#include <string>
#include <set>
#include "pros/rtos.hpp"
#include "lemlib/units.hpp"
#include "lemlib/util.hpp"

namespace lemlib {
struct Gains {
        float kF = 0;
        float kA = 0;
        float kP = 0;
        float kI = 0;
        float kD = 0;
};

/** @brief A function taking the target and the (target, Gains) elements adjacent to it, computing the resulting gains
 */
using Interpolator = std::function<Gains(float, std::pair<float, Gains>, std::pair<float, Gains>)>;

/**
 * @brief A gain interpolator that selects the gains with the closest target
 *
 * @param target the target at which to interpolate
 * @param below the lower adjacent (target, Gains) value
 * @param above the higher adjacent (target, Gains) value
 *
 * @returns the interpolated gains
 */
Gains interpolateNearest(float target, std::pair<float, Gains> below, std::pair<float, Gains> above);

/**
 * @brief A gain interpolator that linearly interpolates gains
 *
 * @param target the target at which to interpolate
 * @param below the lower adjacent (target, Gains) value
 * @param above the higher adjacent (target, Gains) value
 *
 * @returns the interpolated gains
 */
Gains interpolateLinear(float, std::pair<float, Gains>, std::pair<float, Gains>);

/**
 * @brief Feedforward, Acceleration, Proportional, Integral, Derivative PID controller
 *
 * The controller does not loop on its own. It must be called in a loop.
 * For example: while(!controller.settled) { controller.update(input, output); }
 *
 */
template <isQuantity Q> class FAPID {
    public:
        /**
         * @brief Construct a new FAPID
         *
         * @param kF feedfoward gain, multiplied by target and added to output. Set 0 if disabled
         * @param kA acceleration gain, limits the change in output. Set 0 if disabled
         * @param kP proportional gain, multiplied by error and added to output
         * @param kI integral gain, multiplied by total error and added to output
         * @param kD derivative gain, multiplied by change in error and added to output
         * @param name name of the FAPID. Used for logging
         */
<<<<<<< HEAD
        FAPID(float kF, float kA, float kP, float kI, float kD, std::string name, Q base = Q(1.0)) {
            this->kF = kF;
            this->kA = kA;
            this->kP = kP;
            this->kI = kI;
            this->kD = kD;
            this->name = name;
            this->base = base;
        }
=======
        FAPID(float kF, float kA, float kP, float kI, float kD, std::string name);

        /**
         * @brief Construct a new FAPID
         *
         * @param gains the gains for the FAPID to use
         * @param name name of the FAPID. Used for logging
         */
        FAPID(Gains gains, std::string name);

        /**
         * @brief Construct a new FAPID
         *
         * @param gains the default gains for the FAPID to use
         * @param scheduled a set of (target, Gains) pairs to use for gain scheduling
         * @param name name of the FAPID. Used for logging
         */
        FAPID(Gains gains, std::set<std::pair<float, Gains>> scheduled, std::string name);

        /**
         * @brief Construct a new FAPID
         *
         * @param gains the default gains for the FAPID to use
         * @param scheduled a set of (target, Gains) pairs to use for gain scheduling
         * @param interpolator the function to use when interpolating gains when scheduling
         * @param name name of the FAPID. Used for logging
         */
        FAPID(Gains gains, std::set<std::pair<float, Gains>> scheduled, Interpolator interpolator, std::string name);
>>>>>>> be03e36d

        /**
         * @brief Set gains
         *
         * @param kF feedfoward gain, multiplied by target and added to output. Set 0 if disabled
         * @param kA acceleration gain, limits the change in output. Set 0 if disabled
         * @param kP proportional gain, multiplied by error and added to output
         * @param kI integral gain, multiplied by total error and added to output
         * @param kD derivative gain, multiplied by change in error and added to output
         */
<<<<<<< HEAD
        void setGains(float kF, float kA, float kP, float kI, float kD) {
            this->kF = kF;
            this->kA = kA;
            this->kP = kP;
            this->kI = kI;
            this->kD = kD;
        }
=======
        void setGains(float kF, float kA, float kP, float kI, float kD);

        /**
         * @brief Set gains
         *
         * @param gains the new gains
         */
        void setGains(Gains gains);

        /**
         * @brief Set scheduled gains
         *
         * @param gains the new scheduled gains
         */
        void setScheduledGains(std::set<std::pair<float, Gains>> scheduled);

        /**
         * @brief Set gain interpolator
         *
         * @param gains the new gain interpolator
         */
        void setGainInterpolator(Interpolator interpolator);
>>>>>>> be03e36d

        /**
         * @brief Set the exit conditions
         *
         * @param largeError range where error is considered large
         * @param smallError range where error is considered small
         * @param largeTime time in milliseconds t
         * @param smallTime
         * @param maxTime
         */
        void setExit(Q largeError, Q smallError, Time largeTime, Time smallTime, Time maxTime) {
            this->largeError = largeError;
            this->smallError = smallError;
            this->largeTime = largeTime;
            this->smallTime = smallTime;
            this->maxTime = maxTime;
        }

        /**
         * @brief Update the FAPID
         *
         * @param target the target value
         * @param position the current value
         * @param log whether to check the most recent terminal input for user input. Default is false because logging
         * multiple PIDs could slow down the program.
         * @return float - output
         */
<<<<<<< HEAD
        float update(Q target, Q position, bool log = false) {
            // check most recent input if logging is enabled
            // this does not run by default because the mutexes could slow down the program
            // calculate output
            Q error = target - position;
            Q deltaError = error - prevError;
            float output = (kF * target + kP * error + kI * totalError + kD * deltaError).convert(base); // todo test
            if (kA != 0) output = slew(output, prevOutput, kA);
            prevOutput = output;
            prevError = error;
            totalError += error;

            return output;
        }
=======
        float update(float target, float position, bool log = false);
>>>>>>> be03e36d

        /**
         * @brief Reset the FAPID
         */
        void reset() {
            prevError = Q(0);
            totalError = Q(0);
            prevOutput = 0;
        }

        /**
         * @brief Check if the FAPID has settled
         *
         * If the exit conditions have not been set, this function will always return false
         *
         * @return true - the FAPID has settled
         * @return false - the FAPID has not settled
         */
        bool settled() {
            if (startTime == 0_sec) { // if maxTime has not been set
                startTime = pros::millis() * ms;
                return false;
            } else { // check if the FAPID has settled
                if (pros::millis() * ms - startTime > maxTime) return true; // maxTime has been exceeded
                if (units::abs(prevError) < largeError) { // largeError within range
                    if (largeTimeCounter == 0_sec)
                        largeTimeCounter = pros::millis() * ms; // largeTimeCounter has not been set
                    else if (pros::millis() * ms - largeTimeCounter > largeTime)
                        return true; // largeTime has been exceeded
                }
                if (units::abs(prevError) < smallError) { // smallError within range
                    if (smallTimeCounter == 0_sec)
                        smallTimeCounter = pros::millis() * ms; // smallTimeCounter has not been set
                    else if (pros::millis() * ms - smallTimeCounter > smallTime)
                        return true; // smallTime has been exceeded
                }
                // if none of the exit conditions have been met
                return false;
            }
        }

        /**
         * @brief initialize the FAPID logging system
         *
         * if this function is called, std::cin will be used to interact with the FAPID
         *
         * the user can interact with the FAPID through the terminal
         * the user can access gains and other variables with the following format:
         * <name>.<variable> to get the value of the variable
         * <name>.<variable>_<value> to set the value of the variable
         * for example:
         * pid.kP_0.5 will set the kP value to 0.5
         * list of variables thats value can be set:
         * kF, kA, kP, kI, kD
         * list of variables that can be accessed:
         * kF, kA, kP, kI, kD, totalError
         * list of functions that can be called:
         * reset()
         */
        static void init() {
            if (logTask != nullptr) {
                logTask = new pros::Task {[=] {
                    while (true) {
                        // get input
                        std::cin >> input;
                        pros::delay(20);
                    }
                }};
            }
        }
    private:
<<<<<<< HEAD
        float kF;
        float kP;
        float kI;
        float kD;
        float kA;

        Q largeError;
        Q smallError;
        Time largeTime = 0_sec;
        Time smallTime = 0_sec;
        Time maxTime = FOREVER;
=======
        // An ordered set of (target, Gains) pairs for gain scheduling
        std::set<std::pair<float, Gains>> scheduledGains = {};

        // The gains the PID will use
        Gains currentGains;

        // A function taking the target and the elements adjacent to the target in the (target, gain) set, computing the
        // final gains
        Interpolator gainInterpolator = interpolateNearest;

        float previousTarget = 0;
        float largeError;
        float smallError;
        int largeTime = 0;
        int smallTime = 0;
        int maxTime = -1; // -1 means no max time set, run forever
>>>>>>> be03e36d

        Time largeTimeCounter = 0_sec;
        Time smallTimeCounter = 0_sec;
        Time startTime = 0_sec;

        Q prevError = Q(0);
        Q totalError = Q(0);
        Q base;
        float prevOutput = 0;

        void log() {
            // check if the input starts with the name of the FAPID
            // try to obtain the logging mutex
            if (logMutex.take(5)) {
                if (input.find(name) == 0) {
                    // remove the name from the input
                    input.erase(0, name.length() + 1);
                    // check if the input is a function
                    if (input == "reset()") {
                        reset();
                    } else if (input == "kF") {
                        std::cout << kF << std::endl;
                    } else if (input == "kA") {
                        std::cout << kA << std::endl;
                    } else if (input == "kP") {
                        std::cout << kP << std::endl;
                    } else if (input == "kI") {
                        std::cout << kI << std::endl;
                    } else if (input == "kD") {
                        std::cout << kD << std::endl;
                    } else if (input == "totalError") {
                        std::cout << totalError.raw() << std::endl;
                    } else if (input.find("kF_") == 0) {
                        input.erase(0, 3);
                        kF = std::stof(input);
                    } else if (input.find("kA_") == 0) {
                        input.erase(0, 3);
                        kA = std::stof(input);
                    } else if (input.find("kP_") == 0) {
                        input.erase(0, 3);
                        kP = std::stof(input);
                    } else if (input.find("kI_") == 0) {
                        input.erase(0, 3);
                        kI = std::stof(input);
                    } else if (input.find("kD_") == 0) {
                        input.erase(0, 3);
                        kD = std::stof(input);
                    }
                    // clear the input
                    input = "";
                }
                // release the logging mutex
                logMutex.give();
            }
        }

        std::string name;
        static std::string input;
        static pros::Task* logTask;
        static pros::Mutex logMutex;
};

} // namespace lemlib<|MERGE_RESOLUTION|>--- conflicted
+++ resolved
@@ -69,7 +69,6 @@
          * @param kD derivative gain, multiplied by change in error and added to output
          * @param name name of the FAPID. Used for logging
          */
-<<<<<<< HEAD
         FAPID(float kF, float kA, float kP, float kI, float kD, std::string name, Q base = Q(1.0)) {
             this->kF = kF;
             this->kA = kA;
@@ -79,8 +78,6 @@
             this->name = name;
             this->base = base;
         }
-=======
-        FAPID(float kF, float kA, float kP, float kI, float kD, std::string name);
 
         /**
          * @brief Construct a new FAPID
@@ -108,7 +105,6 @@
          * @param name name of the FAPID. Used for logging
          */
         FAPID(Gains gains, std::set<std::pair<float, Gains>> scheduled, Interpolator interpolator, std::string name);
->>>>>>> be03e36d
 
         /**
          * @brief Set gains
@@ -119,23 +115,22 @@
          * @param kI integral gain, multiplied by total error and added to output
          * @param kD derivative gain, multiplied by change in error and added to output
          */
-<<<<<<< HEAD
         void setGains(float kF, float kA, float kP, float kI, float kD) {
-            this->kF = kF;
-            this->kA = kA;
-            this->kP = kP;
-            this->kI = kI;
-            this->kD = kD;
-        }
-=======
-        void setGains(float kF, float kA, float kP, float kI, float kD);
+            this->currentGains.kF = kF;
+            this->currentGains.kA = kA;
+            this->currentGains.kP = kP;
+            this->currentGains.kI = kI;
+            this->currentGains.kD = kD;
+        }
 
         /**
          * @brief Set gains
          *
          * @param gains the new gains
          */
-        void setGains(Gains gains);
+        void setGains(Gains gains) {
+            this->currentGains = gains;
+        }
 
         /**
          * @brief Set scheduled gains
@@ -150,7 +145,6 @@
          * @param gains the new gain interpolator
          */
         void setGainInterpolator(Interpolator interpolator);
->>>>>>> be03e36d
 
         /**
          * @brief Set the exit conditions
@@ -178,7 +172,6 @@
          * multiple PIDs could slow down the program.
          * @return float - output
          */
-<<<<<<< HEAD
         float update(Q target, Q position, bool log = false) {
             // check most recent input if logging is enabled
             // this does not run by default because the mutexes could slow down the program
@@ -193,9 +186,6 @@
 
             return output;
         }
-=======
-        float update(float target, float position, bool log = false);
->>>>>>> be03e36d
 
         /**
          * @brief Reset the FAPID
@@ -256,8 +246,8 @@
          * reset()
          */
         static void init() {
-            if (logTask != nullptr) {
-                logTask = new pros::Task {[=] {
+            if (this->logTask != nullptr) {
+                this->logTask = new pros::Task {[=] {
                     while (true) {
                         // get input
                         std::cin >> input;
@@ -267,36 +257,22 @@
             }
         }
     private:
-<<<<<<< HEAD
-        float kF;
-        float kP;
-        float kI;
-        float kD;
-        float kA;
-
+        // An ordered set of (target, Gains) pairs for gain scheduling
+        std::set<std::pair<float, Gains>> scheduledGains = {};
+
+        // The gains the PID will use
+        Gains currentGains;
+
+        // A function taking the target and the elements adjacent to the target in the (target, gain) set, computing the
+        // final gains
+        Interpolator gainInterpolator = interpolateNearest;
+
+        Q previousTarget = 0;
         Q largeError;
         Q smallError;
         Time largeTime = 0_sec;
         Time smallTime = 0_sec;
-        Time maxTime = FOREVER;
-=======
-        // An ordered set of (target, Gains) pairs for gain scheduling
-        std::set<std::pair<float, Gains>> scheduledGains = {};
-
-        // The gains the PID will use
-        Gains currentGains;
-
-        // A function taking the target and the elements adjacent to the target in the (target, gain) set, computing the
-        // final gains
-        Interpolator gainInterpolator = interpolateNearest;
-
-        float previousTarget = 0;
-        float largeError;
-        float smallError;
-        int largeTime = 0;
-        int smallTime = 0;
-        int maxTime = -1; // -1 means no max time set, run forever
->>>>>>> be03e36d
+        Time maxTime = FOREVER; // -1 means no max time set, run forever
 
         Time largeTimeCounter = 0_sec;
         Time smallTimeCounter = 0_sec;
