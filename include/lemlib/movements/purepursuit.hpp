#pragma once

#include <utility>
#include <vector>
#include "lemlib/path/path.hpp"
#include "lemlib/pose.hpp"
#include "lemlib/asset.hpp"
#include "lemlib/movements/movement.hpp"
#include "lemlib/path/path.hpp"

namespace lemlib {
/**
 * @brief Pure Pursuit class. Derived from Movement
 */
class PurePursuit : public Movement {
    public:
        /**
         * @brief Construct a new Pure Pursuit movement
         *
         * @param trackWidth the width of the chassis. Units in inches
         * @param path const reference to the asset containing the path
         * @param lookaheadDist the lookahead distance. Units in inches. Recommended value is 15, but can be changed if
         * needed
         * @param timeout the maximum time the robot can spend moving
         * @param reversed whether the chassis should move forwards (false) or backwards (true)
         * @param maxSpeed the maximum speed the robot can move at. 127 by default
         */
<<<<<<< HEAD
        PurePursuit(float trackWidth, Path path, float lookaheadDist, int timeout, bool forwards, int maxSpeed);
=======
        PurePursuit(float trackWidth, const asset& path, float lookaheadDist, int timeout, bool reversed, int maxSpeed);
>>>>>>> 64918c4b

        /**
         * @brief Get the distance travelled during the movement
         *
         * @return float
         */
        float getDist() override;

        /**
         * @brief Update the movement
         *
         * @note This function should be called in a loop
         * @note Units are in inches and radians. Angle 0 is right, and increases counterclockwise
         *
         * @param pose the position of the chassis
         *
         * @return std::pair<int, int> left and right motor power respectively. 128 means movement is done
         */
        std::pair<int, int> update(Pose pose) override;
    private:
        std::vector<Waypoint> path;
        Pose prevPose = Pose(0, 0, 0);
        Waypoint prevLookahead = Waypoint(0, 0);
        float trackWidth;
        int startTime;
        float lookaheadDist;
        int timeout;
        bool reversed;
        int maxSpeed;

        int compState;
        int state = 0; // 0 = in progress, 1 = done
        float dist = 0;
};
}; // namespace lemlib<|MERGE_RESOLUTION|>--- conflicted
+++ resolved
@@ -25,11 +25,7 @@
          * @param reversed whether the chassis should move forwards (false) or backwards (true)
          * @param maxSpeed the maximum speed the robot can move at. 127 by default
          */
-<<<<<<< HEAD
         PurePursuit(float trackWidth, Path path, float lookaheadDist, int timeout, bool forwards, int maxSpeed);
-=======
-        PurePursuit(float trackWidth, const asset& path, float lookaheadDist, int timeout, bool reversed, int maxSpeed);
->>>>>>> 64918c4b
 
         /**
          * @brief Get the distance travelled during the movement
