#pragma once

#include <queue>
#include <utility>
#include "lemlib/pose.hpp"
#include "lemlib/pid.hpp"
#include "lemlib/movements/movement.hpp"

namespace lemlib {
/**
 * @brief Boomerang movement class. Derived from Movement
 */
class Boomerang : public Movement {
    public:
        /**
         * @brief Construct a new Boomerang movement
         *
         * @param linearPID the linear PID to use
         * @param angularPID the angular PID to use
         * @param target the target pose
         * @param reversed whether the robot should move forwards or backwards. false for forwards, true for
         * backwards
         * @param lead the lead parameter. Determines how curved the robot will move. (0 < lead < 1)
         * @param chasePower higher values make the robot move faster but causes more overshoot on turns
         * @param maxSpeed the maximum speed the robot can move at
         */
<<<<<<< HEAD
        Boomerang(FAPID<Length> linearPID, FAPID<Angle> angularPID, Pose target, bool forwards, float chasePower,
                  float lead, int maxSpeed);
=======
        Boomerang(FAPID linearPID, FAPID angularPID, Pose target, bool reversed, float chasePower, float lead,
                  int maxSpeed);
>>>>>>> 64918c4b

        /**
         * @brief Get the distance travelled during the movement
         *
         * @return float
         */
        float getDist() override;

        /**
         * @brief Update the movement
         *
         * @note This function should be called in a loop
         * @note Angle 0 is right, and increases counterclockwise
         *
         * @param pose the position of the chassis
         *
         * @return std::pair<int, int> left and right motor power respectively. 128 means movement is done
         */
        std::pair<int, int> update(Pose pose) override;
    private:
        FAPID<Angle> angularPID;
        FAPID<Length> linearPID;
        Pose target;
<<<<<<< HEAD
        Pose prevPose = Pose(0_in, 0_m, 0_rad);
        bool forwards;
=======
        Pose prevPose = Pose(0, 0, 0);
        bool reversed;
>>>>>>> 64918c4b
        float chasePower;
        float lead;
        int maxSpeed;

        int compState;
        int state = 0; // 0 = in progress, 1 = settling, 2 = done
        Length dist = 0_m;
};
}; // namespace lemlib<|MERGE_RESOLUTION|>--- conflicted
+++ resolved
@@ -24,13 +24,8 @@
          * @param chasePower higher values make the robot move faster but causes more overshoot on turns
          * @param maxSpeed the maximum speed the robot can move at
          */
-<<<<<<< HEAD
-        Boomerang(FAPID<Length> linearPID, FAPID<Angle> angularPID, Pose target, bool forwards, float chasePower,
+        Boomerang(FAPID<Length> linearPID, FAPID<Angle> angularPID, Pose target, bool reversed, float chasePower,
                   float lead, int maxSpeed);
-=======
-        Boomerang(FAPID linearPID, FAPID angularPID, Pose target, bool reversed, float chasePower, float lead,
-                  int maxSpeed);
->>>>>>> 64918c4b
 
         /**
          * @brief Get the distance travelled during the movement
@@ -54,13 +49,8 @@
         FAPID<Angle> angularPID;
         FAPID<Length> linearPID;
         Pose target;
-<<<<<<< HEAD
         Pose prevPose = Pose(0_in, 0_m, 0_rad);
-        bool forwards;
-=======
-        Pose prevPose = Pose(0, 0, 0);
         bool reversed;
->>>>>>> 64918c4b
         float chasePower;
         float lead;
         int maxSpeed;
